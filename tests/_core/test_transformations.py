--- conflicted
+++ resolved
@@ -1,15 +1,17 @@
+import copy
 import json
-import copy
 from pprint import pprint
 
 import numpy as np
 import pytest
 
-<<<<<<< HEAD
-from spatialdata import Image2DModel, SpatialData, get_transform, set_transform, PointsModel
-=======
-from spatialdata import Image2DModel, SpatialData, get_transform, set_transform
->>>>>>> 370970da
+from spatialdata import (
+    Image2DModel,
+    PointsModel,
+    SpatialData,
+    get_transform,
+    set_transform,
+)
 from spatialdata._core.coordinate_system import CoordinateSystem
 from spatialdata._core.core_utils import C, X, Y, Z, get_default_coordinate_system
 from spatialdata._core.transformations import (
@@ -489,11 +491,11 @@
                 set_transform(v, affine)
 
 
-<<<<<<< HEAD
 def test_assign_xy_scale_to_cyx_image():
     xy_cs = get_default_coordinate_system(("x", "y"))
     scale = Scale(np.array([2, 3]), input_coordinate_system=xy_cs, output_coordinate_system=xy_cs)
     image = Image2DModel.parse(np.zeros((10, 10, 10)), dims=("c", "y", "x"))
+
     set_transform(image, scale)
     t = get_transform(image)
     pprint(t.to_dict())
@@ -506,17 +508,6 @@
     image = Image2DModel.parse(np.zeros((10, 10, 10)), dims=("c", "y", "x"))
     set_transform(image, scale)
     t = get_transform(image)
-=======
-def test_assign_2d_scale_to_cyx_image():
-    xy_cs = get_default_coordinate_system(("x", "y"))
-    get_default_coordinate_system(("c", "y", "x"))
-    scale = Scale(np.array([2, 2]), input_coordinate_system=xy_cs, output_coordinate_system=xy_cs)
-    image = Image2DModel.parse(np.zeros((10, 10, 10)), dims=("c", "y", "x"))
-    set_transform(image, scale)
-    t = get_transform(image)
-    from pprint import pprint
-
->>>>>>> 370970da
     pprint(t.to_dict())
     print(t.to_affine().affine)
 
@@ -528,4 +519,4 @@
     set_transform(points, scale)
     t = get_transform(points)
     pprint(t.to_dict())
-    print(t.to_affine().affine)
+    print(t.to_affine().affine)
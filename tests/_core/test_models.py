import os
import pathlib
import tempfile
from copy import deepcopy
from functools import partial
from pathlib import Path
from typing import Any, Callable, Optional, Union

import dask.array.core
import dask.dataframe as dd
import numpy as np
import pandas as pd
import pytest
from anndata import AnnData
from dask.array.core import from_array
from dask.dataframe.core import DataFrame as DaskDataFrame
from geopandas import GeoDataFrame
from multiscale_spatial_image import MultiscaleSpatialImage
from numpy.random import default_rng
from pandas.api.types import is_categorical_dtype
from shapely.io import to_ragged_array
from spatial_image import SpatialImage, to_spatial_image
from xarray import DataArray

from spatialdata import SpatialData
from spatialdata._core._spatialdata_ops import get_transformation, set_transformation
from spatialdata._core.core_utils import (
    _set_transformations,
    _set_transformations_xarray,
)
from spatialdata._core.models import (
    Image2DModel,
    Image3DModel,
    Labels2DModel,
    Labels3DModel,
    PointsModel,
    PolygonsModel,
    RasterSchema,
    ShapesModel,
    TableModel,
    get_schema,
)
from spatialdata._core.transformations import Scale
from tests._core.conftest import MULTIPOLYGON_PATH, POLYGON_PATH
from tests.conftest import (
    _get_images,
    _get_labels,
    _get_points,
    _get_polygons,
    _get_shapes,
    _get_table,
)

RNG = default_rng()


class TestModels:
    def _parse_transformation_from_multiple_places(self, model: Any, element: Any, **kwargs):
        # This function seems convoluted but the idea is simple: sometimes the parser creates a whole new object,
        # other times (SpatialImage, DataArray, AnnData, GeoDataFrame) the object is enriched in-place. In such
        # cases we check that if there was already a transformation in the object we consider it then we are not
        # passing it also explicitly in the parser.
        # This function does that for all the models (it's called by the various tests of the models) and it first
        # creates clean copies of the element, and then puts the transformation inside it with various methods
        if any([isinstance(element, t) for t in (SpatialImage, DataArray, AnnData, GeoDataFrame, DaskDataFrame)]):
            element_erased = deepcopy(element)
            # we are not respecting the function signature (the transform should be not None); it's fine for testing
            if isinstance(element_erased, DataArray) and not isinstance(element_erased, SpatialImage):
                # this case is for xarray.DataArray where the user manually updates the transform in attrs,
                # or when a user takes an image from a MultiscaleSpatialImage
                _set_transformations_xarray(element_erased, {})
            else:
                _set_transformations(element_erased, {})
            element_copy0 = deepcopy(element_erased)
            parsed0 = model.parse(element_copy0, **kwargs)

            element_copy1 = deepcopy(element_erased)
            t = Scale([1.0, 1.0], axes=("x", "y"))
            parsed1 = model.parse(element_copy1, transformations={"global": t}, **kwargs)
            assert get_transformation(parsed0, "global") != get_transformation(parsed1, "global")

            element_copy2 = deepcopy(element_erased)
            if isinstance(element_copy2, DataArray) and not isinstance(element_copy2, SpatialImage):
                _set_transformations_xarray(element_copy2, {"global": t})
            else:
                set_transformation(element_copy2, t, "global")
            parsed2 = model.parse(element_copy2, **kwargs)
            assert get_transformation(parsed1, "global") == get_transformation(parsed2, "global")

            with pytest.raises(ValueError):
                element_copy3 = deepcopy(element_erased)
                if isinstance(element_copy3, DataArray) and not isinstance(element_copy3, SpatialImage):
                    _set_transformations_xarray(element_copy3, {"global": t})
                else:
                    set_transformation(element_copy3, t, "global")
                model.parse(element_copy3, transformations={"global": t}, **kwargs)
        elif any(
            [
                isinstance(element, t)
                for t in (
                    MultiscaleSpatialImage,
                    str,
                    np.ndarray,
                    dask.array.core.Array,
                    pathlib.PosixPath,
                    pd.DataFrame,
                )
            ]
        ):
            # no need to apply this function since the parser always creates a new object and the transformation is not
            # part of the object passed as input
            pass
        else:
            raise ValueError(f"Unknown type {type(element)}")

    def _passes_validation_after_io(self, model: Any, element: Any, element_type: str):
        with tempfile.TemporaryDirectory() as tmpdir:
            path = os.path.join(tmpdir, "test.zarr")
            d = {"element": element}
            if element_type == "image":
                sdata = SpatialData(images=d)
            elif element_type == "labels":
                sdata = SpatialData(labels=d)
            elif element_type == "points":
                sdata = SpatialData(points=d)
            elif element_type == "polygons":
                sdata = SpatialData(polygons=d)
            elif element_type == "shapes":
                sdata = SpatialData(shapes=d)
            else:
                raise ValueError(f"Unknown element type {element_type}")
            sdata.write(path)
            sdata_read = SpatialData.read(path)
            group_name = element_type if element_type != "image" else "images"
            element_read = sdata_read.__getattribute__(group_name)["element"]
            # TODO: raster models have validate as a method (for non-raster it's a class method), probably because they call the xarray schema validation in the superclass. Can we make it consistent?
            if element_type == "image" or element_type == "labels":
                model().validate(element_read)
            else:
                model.validate(element_read)

    @pytest.mark.parametrize("converter", [lambda _: _, from_array, DataArray, to_spatial_image])
    @pytest.mark.parametrize("model", [Image2DModel, Labels2DModel, Labels3DModel])  # TODO: Image3DModel once fixed.
    @pytest.mark.parametrize("permute", [True, False])
    def test_raster_schema(self, converter: Callable[..., Any], model: RasterSchema, permute: bool) -> None:
        dims = np.array(model.dims.dims).tolist()
        if permute:
            RNG.shuffle(dims)
        n_dims = len(dims)

        if converter is DataArray:
            converter = partial(converter, dims=dims)
        elif converter is to_spatial_image:
            converter = partial(converter, dims=model.dims.dims)
        if n_dims == 2:
            image: np.ndarray = np.random.rand(10, 10)
        elif n_dims == 3:
            image = np.random.rand(3, 10, 10)
        image = converter(image)
        self._parse_transformation_from_multiple_places(model, image)
        spatial_image = model.parse(image)
        if model in [Image2DModel, Image3DModel]:
            element_type = "image"
        elif model in [Labels2DModel, Labels3DModel]:
            element_type = "labels"
        else:
            raise ValueError(f"Unknown model {model}")
        self._passes_validation_after_io(model, spatial_image, element_type)

        assert isinstance(spatial_image, SpatialImage)
        if not permute:
            assert spatial_image.shape == image.shape
            assert spatial_image.data.shape == image.shape
            np.testing.assert_array_equal(spatial_image.data, image)
        else:
            assert set(spatial_image.shape) == set(image.shape)
            assert set(spatial_image.data.shape) == set(image.shape)
        assert spatial_image.data.dtype == image.dtype

    @pytest.mark.parametrize("model", [PolygonsModel])
    @pytest.mark.parametrize("path", [POLYGON_PATH, MULTIPOLYGON_PATH])
    def test_polygons_model(self, model: PolygonsModel, path: Path) -> None:
        self._parse_transformation_from_multiple_places(model, path)
        poly = model.parse(path)
        self._passes_validation_after_io(model, poly, "polygons")
        assert PolygonsModel.GEOMETRY_KEY in poly
        assert PolygonsModel.TRANSFORM_KEY in poly.attrs

        geometry, data, offsets = to_ragged_array(poly.geometry.values)
        self._parse_transformation_from_multiple_places(model, data)
        other_poly = model.parse(data, offsets, geometry)
        self._passes_validation_after_io(model, other_poly, "polygons")
        assert poly.equals(other_poly)

        self._parse_transformation_from_multiple_places(model, poly)
        other_poly = model.parse(poly)
        self._passes_validation_after_io(model, other_poly, "polygons")
        assert poly.equals(other_poly)

    @pytest.mark.parametrize("model", [PointsModel])
    @pytest.mark.parametrize("instance_key", [None, "cell_id"])
    @pytest.mark.parametrize("feature_key", [None, "target"])
    @pytest.mark.parametrize("typ", [np.ndarray, pd.DataFrame, dd.DataFrame])
    @pytest.mark.parametrize("is_annotation", [True, False])
    @pytest.mark.parametrize("is_3d", [True, False])
    def test_points_model(
        self,
        model: PointsModel,
        typ: Any,
        is_3d: bool,
        is_annotation: bool,
        instance_key: Optional[str],
        feature_key: Optional[str],
    ) -> None:
        coords = ["A", "B", "C"]
        axes = ["x", "y", "z"]
        data = pd.DataFrame(RNG.integers(0, 101, size=(10, 3)), columns=coords)
        data["target"] = pd.Series(RNG.integers(0, 2, size=(10,))).astype(str)
        data["cell_id"] = pd.Series(RNG.integers(0, 5, size=(10,))).astype(np.int_)
        data["anno"] = pd.Series(RNG.integers(0, 1, size=(10,))).astype(np.int_)
        if not is_3d:
            coords = coords[:2]
            axes = axes[:2]
        if typ == np.ndarray:
            numpy_coords = data[coords].to_numpy()
            self._parse_transformation_from_multiple_places(model, numpy_coords)
            points = model.parse(
<<<<<<< HEAD
                numpy_coords,
                annotation=data,
=======
                data[coords].to_numpy(),
                annotation=data if is_annotation else None,
>>>>>>> 96269d42
                instance_key=instance_key,
                feature_key=feature_key,
            )
            self._passes_validation_after_io(model, points, "points")
        elif typ == pd.DataFrame:
            coordinates = {k: v for k, v in zip(axes, coords)}
            self._parse_transformation_from_multiple_places(model, data)
            points = model.parse(
                data,
                coordinates=coordinates,
                instance_key=instance_key,
                feature_key=feature_key,
            )
            self._passes_validation_after_io(model, points, "points")
        elif typ == dd.DataFrame:
            coordinates = {k: v for k, v in zip(axes, coords)}
            dd_data = dd.from_pandas(data, npartitions=2)
            self._parse_transformation_from_multiple_places(model, dd_data, coordinates=coordinates)
            points = model.parse(
<<<<<<< HEAD
                dd_data,
=======
                dd.from_pandas(data, npartitions=1),
>>>>>>> 96269d42
                coordinates=coordinates,
                instance_key=instance_key,
                feature_key=feature_key,
            )
            self._passes_validation_after_io(model, points, "points")
        assert "transform" in points.attrs
        if feature_key is not None and is_annotation:
            assert "spatialdata_attrs" in points.attrs
            assert "feature_key" in points.attrs["spatialdata_attrs"]
            assert "target" in points.attrs["spatialdata_attrs"]["feature_key"]
        if instance_key is not None and is_annotation:
            assert "spatialdata_attrs" in points.attrs
            assert "instance_key" in points.attrs["spatialdata_attrs"]
            assert "cell_id" in points.attrs["spatialdata_attrs"]["instance_key"]

    @pytest.mark.parametrize("model", [ShapesModel])
    @pytest.mark.parametrize("shape_type", [None, "Circle", "Square"])
    @pytest.mark.parametrize("shape_size", [None, RNG.normal(size=(10,)), 0.3])
    def test_shapes_model(
        self,
        model: ShapesModel,
        shape_type: Optional[str],
        shape_size: Optional[Union[int, float, np.ndarray]],
    ) -> None:
        coords = RNG.normal(size=(10, 2))
        self._parse_transformation_from_multiple_places(model, coords)
        shapes = model.parse(coords, shape_type, shape_size)
        self._passes_validation_after_io(model, shapes, "shapes")
        assert ShapesModel.COORDS_KEY in shapes.obsm
        assert ShapesModel.TRANSFORM_KEY in shapes.uns
        assert ShapesModel.SIZE_KEY in shapes.obs
        if shape_size is not None:
            assert shapes.obs[ShapesModel.SIZE_KEY].dtype == np.float64
            if isinstance(shape_size, np.ndarray):
                assert shapes.obs[ShapesModel.SIZE_KEY].shape == shape_size.shape
            elif isinstance(shape_size, float):
                assert shapes.obs[ShapesModel.SIZE_KEY].unique() == shape_size
            else:
                raise ValueError(f"Unexpected shape_size: {shape_size}")
        assert ShapesModel.ATTRS_KEY in shapes.uns
        assert ShapesModel.TYPE_KEY in shapes.uns[ShapesModel.ATTRS_KEY]
        if shape_type is None:
            shape_type = "Circle"
        assert shape_type == shapes.uns[ShapesModel.ATTRS_KEY][ShapesModel.TYPE_KEY]

    @pytest.mark.parametrize("model", [TableModel])
    @pytest.mark.parametrize("region", ["sample", RNG.choice([1, 2], size=10).tolist()])
    def test_table_model(
        self,
        model: TableModel,
        region: Union[str, np.ndarray],
    ) -> None:
        region_key = "reg"
        obs = pd.DataFrame(RNG.integers(0, 100, size=(10, 3)), columns=["A", "B", "C"])
        obs["A"] = obs["A"].astype(str)  # instance_key
        obs[region_key] = region
        adata = AnnData(RNG.normal(size=(10, 2)), obs=obs)
        if not isinstance(region, str):
            table = model.parse(adata, region=region, region_key=region_key, instance_key="A")
            assert region_key in table.obs
            assert is_categorical_dtype(table.obs[region_key])
            assert table.obs[region_key].cat.categories.tolist() == np.unique(region).tolist()
            assert table.uns[TableModel.ATTRS_KEY][TableModel.REGION_KEY_KEY] == region_key
        else:
            table = model.parse(adata, region=region, instance_key="A")
        assert TableModel.ATTRS_KEY in table.uns
        assert TableModel.REGION_KEY in table.uns[TableModel.ATTRS_KEY]
        assert TableModel.REGION_KEY_KEY in table.uns[TableModel.ATTRS_KEY]
        assert table.uns[TableModel.ATTRS_KEY][TableModel.REGION_KEY] == region


def test_get_schema():
    images = _get_images()
    labels = _get_labels()
    polygons = _get_polygons()
    points = _get_points()
    shapes = _get_shapes()
    table = _get_table(region="sample1")
    for k, v in images.items():
        schema = get_schema(v)
        if "2d" in k:
            assert schema == Image2DModel
        elif "3d" in k:
            assert schema == Image3DModel
        else:
            raise ValueError(f"Unexpected key: {k}")
    for k, v in labels.items():
        schema = get_schema(v)
        if "2d" in k:
            assert schema == Labels2DModel
        elif "3d" in k:
            assert schema == Labels3DModel
        else:
            raise ValueError(f"Unexpected key: {k}")
    for v in polygons.values():
        schema = get_schema(v)
        assert schema == PolygonsModel
    for v in points.values():
        schema = get_schema(v)
        assert schema == PointsModel
    for v in shapes.values():
        schema = get_schema(v)
        assert schema == ShapesModel
    schema = get_schema(table)
    assert schema == TableModel<|MERGE_RESOLUTION|>--- conflicted
+++ resolved
@@ -225,13 +225,8 @@
             numpy_coords = data[coords].to_numpy()
             self._parse_transformation_from_multiple_places(model, numpy_coords)
             points = model.parse(
-<<<<<<< HEAD
                 numpy_coords,
                 annotation=data,
-=======
-                data[coords].to_numpy(),
-                annotation=data if is_annotation else None,
->>>>>>> 96269d42
                 instance_key=instance_key,
                 feature_key=feature_key,
             )
@@ -251,11 +246,7 @@
             dd_data = dd.from_pandas(data, npartitions=2)
             self._parse_transformation_from_multiple_places(model, dd_data, coordinates=coordinates)
             points = model.parse(
-<<<<<<< HEAD
                 dd_data,
-=======
-                dd.from_pandas(data, npartitions=1),
->>>>>>> 96269d42
                 coordinates=coordinates,
                 instance_key=instance_key,
                 feature_key=feature_key,

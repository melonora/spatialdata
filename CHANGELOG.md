# Changelog

All notable changes to this project will be documented in this file.

The format is based on [Keep a Changelog][],
and this project adheres to [Semantic Versioning][].

[keep a changelog]: https://keepachangelog.com/en/1.0.0/
[semantic versioning]: https://semver.org/spec/v2.0.0.html

<<<<<<< HEAD
## [0.1.0] - tbd

### Added

#### Major

-   Implemented support in SpatialData for storing multiple tables. These tables
    can annotate a SpatialElement but not necessarily so.
-   Increased in-memory vs on-disk control: changes performed in-memory (e.g. adding a new image) are not automatically performed on-disk.

#### Minor

-   Added public helper function get_table_keys in spatialdata.models to retrieve annotation information of a given table.
-   Added public helper function check_target_region_column_symmetry in spatialdata.models to check whether annotation
    metadata in table.uns['spatialdata_attrs'] corresponds with respective columns in table.obs.
=======
## [0.0.x] - tbd

### Minor

-   improved usability and robustness of sdata.write() when overwrite=True @aeisenbarth
>>>>>>> 9470a615

### Added

### Fixed

#### Minor

-   refactored data loader for deep learning

## [0.0.14] - 2023-10-11

### Added

#### Minor

-   new API: sdata.rename_coordinate_systems()

#### Technical

-   decompose affine transformation into simpler transformations
-   remove padding for blobs()

#### Major

-   get_extent() function to compute bounding box of the data

#### Minor

-   testing against pre-release packages

### Fixed

-   Fixed bug with get_values(): ignoring background channel in labels

## [0.0.13] - 2023-10-02

### Added

-   polygon_query() support for images #358

### Fixed

-   Fix missing c_coords argument in blobs multiscale #342
-   Replaced hardcoded string with instance_key #346

## [0.0.12] - 2023-06-24

### Added

-   Add multichannel blobs sample data (by @melonora)

## [0.0.11] - 2023-06-21

### Improved

-   Aggregation APIs.

## [0.0.10] - 2023-06-06

### Fixed

-   Fix blobs (#282)

## [0.0.9] - 2023-05-23

### Updated

-   Update napari-spatialdata pin (#279)
-   pin typing-extensions

## [0.0.8] - 2023-05-22

### Merged

-   Merge pull request #271 from scverse/fix/aggregation

## [0.0.7] - 2023-05-20

### Updated

-   Update readme

## [0.0.6] - 2023-05-10

### Added

-   This release adds polygon spatial query.

## [0.0.5] - 2023-05-05

### Fixed

-   fix tests badge (#242)

## [0.0.4] - 2023-05-04

### Tested

-   This release tests distribution via pypi

## [0.0.3] - 2023-05-02

### Added

-   This is an alpha release to test the release process.

## [0.0.2] - 2023-05-02

### Added

-   make version dynamic

## [0.0.1.dev1] - 2023-03-25

### Added

-   Dev version, not official release yet<|MERGE_RESOLUTION|>--- conflicted
+++ resolved
@@ -8,7 +8,7 @@
 [keep a changelog]: https://keepachangelog.com/en/1.0.0/
 [semantic versioning]: https://semver.org/spec/v2.0.0.html
 
-<<<<<<< HEAD
+
 ## [0.1.0] - tbd
 
 ### Added
@@ -24,13 +24,12 @@
 -   Added public helper function get_table_keys in spatialdata.models to retrieve annotation information of a given table.
 -   Added public helper function check_target_region_column_symmetry in spatialdata.models to check whether annotation
     metadata in table.uns['spatialdata_attrs'] corresponds with respective columns in table.obs.
-=======
+
 ## [0.0.x] - tbd
 
 ### Minor
 
 -   improved usability and robustness of sdata.write() when overwrite=True @aeisenbarth
->>>>>>> 9470a615
 
 ### Added
 

from __future__ import annotations

import hashlib
import os
import warnings
from collections.abc import Generator
from itertools import chain
from pathlib import Path
from typing import TYPE_CHECKING, Any

import pandas as pd
import zarr
from anndata import AnnData
from dask.dataframe import read_parquet
from dask.dataframe.core import DataFrame as DaskDataFrame
from dask.delayed import Delayed
from geopandas import GeoDataFrame
from multiscale_spatial_image.multiscale_spatial_image import MultiscaleSpatialImage
from ome_zarr.io import parse_url
from ome_zarr.types import JSONDict
from spatial_image import SpatialImage

from spatialdata._core._elements import Images, Labels, Points, Shapes
from spatialdata._logging import logger
<<<<<<< HEAD
from spatialdata._types import ArrayLike
from spatialdata._utils import deprecation_alias
from spatialdata.models._utils import SpatialElement, get_axes_names
from spatialdata.models.models import (
=======
from spatialdata._types import ArrayLike, Raster_T
from spatialdata.models import (
>>>>>>> 4eed839c
    Image2DModel,
    Image3DModel,
    Labels2DModel,
    Labels3DModel,
    PointsModel,
    ShapesModel,
    TableModel,
    check_target_region_column_symmetry,
    get_model,
    get_table_keys,
)
from spatialdata.models._utils import SpatialElement, get_axes_names

if TYPE_CHECKING:
    from spatialdata._core.query.spatial_query import BaseSpatialRequest

# schema for elements
Label2D_s = Labels2DModel()
Label3D_s = Labels3DModel()
Image2D_s = Image2DModel()
Image3D_s = Image3DModel()
Shape_s = ShapesModel()
Point_s = PointsModel()
Table_s = TableModel()


class SpatialData:
    """
    The SpatialData object.

    The SpatialData object is a modular container for arbitrary combinations of SpatialElements. The elements
    can be accesses separately and are stored as standard types (:class:`anndata.AnnData`,
    :class:`geopandas.GeoDataFrame`, :class:`xarray.DataArray`).


    Parameters
    ----------
    images
        Dict of 2D and 3D image elements. The following parsers are available: :class:`~spatialdata.Image2DModel`,
        :class:`~spatialdata.Image3DModel`.
    labels
        Dict of 2D and 3D labels elements. Labels are regions, they can't contain annotation, but they can be
        annotated by a table. The following parsers are available: :class:`~spatialdata.Labels2DModel`,
        :class:`~spatialdata.Labels3DModel`.
    points
        Dict of points elements. Points can contain annotations. The following parsers is available:
        :class:`~spatialdata.PointsModel`.
    shapes
        Dict of 2D shapes elements (circles, polygons, multipolygons).
        Shapes are regions, they can't contain annotation, but they can be annotated by a table.
        The following parsers are available: :class:`~spatialdata.ShapesModel`.
    table
        AnnData table containing annotations for regions (labels and shapes). The following parsers is
        available: :class:`~spatialdata.TableModel`.

    Notes
    -----
    The SpatialElements are stored with standard types:

        - images and labels are stored as :class:`spatial_image.SpatialImage` or
            :class:`multiscale_spatial_image.MultiscaleSpatialImage` objects, which are respectively equivalent to
            :class:`xarray.DataArray` and to a :class:`datatree.DataTree` of :class:`xarray.DataArray` objects.
        - points are stored as :class:`dask.dataframe.DataFrame` objects.
        - shapes are stored as :class:`geopandas.GeoDataFrame`.
        - the table are stored as :class:`anndata.AnnData` objects,  with the spatial coordinates stored in the obsm
            slot.

    The table can annotate regions (shapesor labels) and can be used to store additional information.
    Points are not regions but 0-dimensional locations. They can't be annotated by a table, but they can store
    annotation directly.

    The elements need to pass a validation step. To construct valid elements you can use the parsers that we
    provide:

        - :class:`~spatialdata.Image2DModel`,
        - :class:`~spatialdata.Image3DModel`,
        - :class:`~spatialdata.Labels2DModel`,
        - :class:`~spatialdata.Labels3DModel`,
        - :class:`~spatialdata.PointsModel`,
        - :class:`~spatialdata.ShapesModel`,
        - :class:`~spatialdata.TableModel`

    """

<<<<<<< HEAD
    _images: dict[str, Raster_T] = MappingProxyType({})  # type: ignore[assignment]
    _labels: dict[str, Raster_T] = MappingProxyType({})  # type: ignore[assignment]
    _points: dict[str, DaskDataFrame] = MappingProxyType({})  # type: ignore[assignment]
    _shapes: dict[str, GeoDataFrame] = MappingProxyType({})  # type: ignore[assignment]
    _tables: dict[str, AnnData] = MappingProxyType({})  # type: ignore[assignment]
    path: str | None = None

    @deprecation_alias(table="tables")
    def __init__(
        self,
        images: dict[str, Raster_T] = MappingProxyType({}),  # type: ignore[assignment]
        labels: dict[str, Raster_T] = MappingProxyType({}),  # type: ignore[assignment]
        points: dict[str, DaskDataFrame] = MappingProxyType({}),  # type: ignore[assignment]
        shapes: dict[str, GeoDataFrame] = MappingProxyType({}),  # type: ignore[assignment]
        tables: AnnData | dict[str, AnnData] = MappingProxyType({}),  # type: ignore[assignment]
=======
    def __init__(
        self,
        images: dict[str, Raster_T] | None = None,
        labels: dict[str, Raster_T] | None = None,
        points: dict[str, DaskDataFrame] | None = None,
        shapes: dict[str, GeoDataFrame] | None = None,
        table: AnnData | None = None,
>>>>>>> 4eed839c
    ) -> None:
        self._path: Path | None = None

        self._shared_keys: set[str | None] = set()
        self._images: Images = Images(shared_keys=self._shared_keys)
        self._labels: Labels = Labels(shared_keys=self._shared_keys)
        self._points: Points = Points(shared_keys=self._shared_keys)
        self._shapes: Shapes = Shapes(shared_keys=self._shared_keys)
        self._table: AnnData | None = None

        # Work around to allow for backward compatibility
        if isinstance(tables, AnnData):
            tables = {"table": tables}

        self._validate_unique_element_names(
<<<<<<< HEAD
            list(images.keys())
            + list(labels.keys())
            + list(points.keys())
            + list(shapes.keys())
            + (list(tables.keys() if tables else []))
=======
            list(chain.from_iterable([e.keys() for e in [images, labels, points, shapes] if e is not None]))
>>>>>>> 4eed839c
        )

        if images is not None:
            for k, v in images.items():
                self.images[k] = v

        if labels is not None:
            for k, v in labels.items():
                self.labels[k] = v

        if shapes is not None:
            for k, v in shapes.items():
                self.shapes[k] = v

        if points is not None:
            for k, v in points.items():
                self.points[k] = v

        if tables is not None:
            self._tables: dict[str, AnnData] = {}

            self._add_tables(table_mapping=tables)

        self._query = QueryManager(self)

    def validate_table_in_spatialdata(self, data: AnnData) -> None:
        """
        Validate the presence of the annotation target of a SpatialData table in the SpatialData object.

        This method validates a table in the SpatialData object to ensure that if annotation metadata is present, the
        annotation target (SpatialElement) is present in the SpatialData object. Otherwise, a warning is raised.

        Parameters
        ----------
        data : AnnData
            The table potentially annotating a SpatialElement

        Returns
        -------
        None

        Raises
        ------
        UserWarning
            If the table is annotating elements not present in the SpatialData object.
        """
        TableModel().validate(data)
        element_names = [
            element_name for element_type, element_name, _ in self._gen_elements() if element_type != "tables"
        ]
        if TableModel.ATTRS_KEY in data.uns:
            attrs = data.uns[TableModel.ATTRS_KEY]
            regions = (
                attrs[TableModel.REGION_KEY]
                if isinstance(attrs[TableModel.REGION_KEY], list)
                else [attrs[TableModel.REGION_KEY]]
            )
            # TODO: check throwing error
            if not all(element_name in element_names for element_name in regions):
                warnings.warn(
                    "The table is annotating elements not present in the SpatialData object", UserWarning, stacklevel=2
                )

    @staticmethod
    def from_elements_dict(elements_dict: dict[str, SpatialElement | AnnData]) -> SpatialData:
        """
        Create a SpatialData object from a dict of elements.

        Parameters
        ----------
        elements_dict
            Dict of elements. The keys are the names of the elements and the values are the elements.
            A table can be present in the dict, but only at most one; its name is not used and can be anything.

        Returns
        -------
        The SpatialData object.
        """
        d: dict[str, dict[str, SpatialElement] | AnnData | None] = {
            "images": {},
            "labels": {},
            "points": {},
            "shapes": {},
            "tables": {},
        }
        for k, e in elements_dict.items():
            schema = get_model(e)
            if schema in (Image2DModel, Image3DModel):
                assert isinstance(d["images"], dict)
                d["images"][k] = e
            elif schema in (Labels2DModel, Labels3DModel):
                assert isinstance(d["labels"], dict)
                d["labels"][k] = e
            elif schema == PointsModel:
                assert isinstance(d["points"], dict)
                d["points"][k] = e
            elif schema == ShapesModel:
                assert isinstance(d["shapes"], dict)
                d["shapes"][k] = e
            elif schema == TableModel:
                assert isinstance(d["tables"], dict)
                d["tables"][k] = e
            else:
                raise ValueError(f"Unknown schema {schema}")
        return SpatialData(**d)  # type: ignore[arg-type]

    @staticmethod
    def get_annotated_regions(table: AnnData) -> str | list[str]:
        regions, _, _ = get_table_keys(table)
        return regions

    @staticmethod
    def get_region_key_column(table: AnnData) -> pd.Series:
        _, region_key, _ = get_table_keys(table)
        if table.obs.get(region_key):
            return table.obs[region_key]
        raise KeyError(f"{region_key} is set as region key column. However the column is not found in table.obs.")

    @staticmethod
    def get_instance_key_column(table: AnnData) -> pd.Series:
        _, _, instance_key = get_table_keys(table)
        if table.obs.get(instance_key):
            return table.obs[instance_key]
        raise KeyError(f"{instance_key} is set as instance key column. However the column is not found in table.obs.")

    @staticmethod
    def _set_table_annotation_target(
        table: AnnData,
        target_element_name: str | pd.Series,
        region_key: str,
        instance_key: str,
    ) -> None:
        """
        Set the SpatialElement annotation target of an AnnData table.

        This method sets the target element for the table annotation in the provided `table` object based on the
        specified parameters. It updates the creates the `attrs` dictionary for `table.uns` and only after validation
        that the regions are present in the region_key column of table.obs updates the annotation metadata of the table.

        Parameters
        ----------
        table : AnnData
            The AnnData object containing the data table.
        target_element_name : str or pd.Series
            The name of the target element for the table annotation.
        region_key : str
            The key for the region annotation column in `table.obs`.
        instance_key : str
            The key for the instance annotation column in `table.obs`.

        Raises
        ------
        ValueError
            If `region_key` is not present in the `table.obs` columns.
        ValueError
            If `instance_key` is not present in the `table.obs` columns.
        """
        if region_key not in table.obs:
            raise ValueError(f"Specified region_key, {region_key}, not in table.obs")
        if instance_key not in table.obs:
            raise ValueError(f"Specified instance_key, {instance_key}, not in table.obs")
        attrs = {
            TableModel.REGION_KEY: target_element_name,
            TableModel.REGION_KEY_KEY: region_key,
            TableModel.INSTANCE_KEY: instance_key,
        }
        check_target_region_column_symmetry(table, region_key, target_element_name)
        table.uns[TableModel.ATTRS_KEY] = attrs

    @staticmethod
    def _change_table_annotation_target(
        table: AnnData,
        target_element_name: str | pd.Series,
        region_key: None | str = None,
        instance_key: None | str = None,
    ) -> None:
        """Change the annotation target of a table currently having annotation metadata already.

        Parameters
        ----------
        table : AnnData
            The table already annotating a SpatialElement.
        target_element_name : str | pd.Series
            The name of the target SpatialElement for which the table annotation will be changed.
        region_key : None | str, optional
            The name of the region key column in the table. If not provided, it will be extracted from the table's uns
            attribute.
        instance_key : None | str, optional
            The name of the instance key column in the table. If not provided, it will be extracted from the table's uns
            attribute.

        Raises
        ------
        ValueError
            If no region_key is provided, and it is not present in both table.uns['spatialdata_attrs'] and table.obs.
        ValueError
            If provided region_key is not present in table.obs.
        """
        attrs = table.uns[TableModel.ATTRS_KEY]
        table_region_key = attrs.get(TableModel.REGION_KEY_KEY)
        if not region_key:
            if not table_region_key:
                raise ValueError(
                    "No region_key in table.uns and no region_key provided as argument. Please specify " "region_key."
                )
            if table.obs.get(attrs[TableModel.REGION_KEY_KEY]) is None:
                raise ValueError(
                    f"Specified region_key in table.uns '{table_region_key}' is not "
                    f"present as column in table.obs. Please specify region_key."
                )
            TableModel()._validate_set_instance_key(table, instance_key)
            check_target_region_column_symmetry(table, table_region_key, target_element_name)
            attrs[TableModel.REGION_KEY] = target_element_name
        else:
            if region_key not in table.obs:
                raise ValueError(f"'{region_key}' column not present in table.obs")

            TableModel()._validate_set_instance_key(table, instance_key)
            check_target_region_column_symmetry(table, table_region_key, target_element_name)
            attrs[TableModel.REGION_KEY] = target_element_name

    # TODO: change target_element_name to
    def set_table_annotation_spatialelement(
        self,
        table_name: str,
        target_element_name: str | pd.Series,
        region_key: None | str = None,
        instance_key: None | str = None,
    ) -> None:
        """
        Set the SpatialElement annotation target of a given AnnData table.

        Parameters
        ----------
        table_name : str
            The name of the table to set the annotation target for.
        target_element_name : str | pd.Series
            The name of the target element for the annotation. This can either be a string or a pandas Series object.
        region_key : None | str, optional
            The region key for the annotation. If not specified, defaults to None.
        instance_key : None | str, optional
            The instance key for the annotation. If not specified, defaults to None.

        Raises
        ------
        ValueError
            If the annotation SpatialElement target is not present in the SpatialData object.
        TypeError
            If no current annotation metadata is found and both region_key and instance_key are not specified.
        """
        table = self._tables[table_name]
        element_names = {element[1] for element in self._gen_elements()}
        if target_element_name not in element_names:
            raise ValueError(
                f"Annotation target '{target_element_name}' not present as SpatialElement in  " f"SpatialData object."
            )

        if table.uns.get(TableModel.ATTRS_KEY):
            self._change_table_annotation_target(table, target_element_name, region_key, instance_key)
        elif isinstance(region_key, str) and isinstance(instance_key, str):
            self._set_table_annotation_target(table, target_element_name, region_key, instance_key)
        else:
            raise TypeError("No current annotation metadata found. Please specify both region_key and instance_key.")

    @property
    def query(self) -> QueryManager:
        return self._query

    def aggregate(
        self,
        values_sdata: SpatialData | None = None,
        values: DaskDataFrame | GeoDataFrame | SpatialImage | MultiscaleSpatialImage | str | None = None,
        by_sdata: SpatialData | None = None,
        by: GeoDataFrame | SpatialImage | MultiscaleSpatialImage | str | None = None,
        value_key: list[str] | str | None = None,
        agg_func: str | list[str] = "sum",
        target_coordinate_system: str = "global",
        fractions: bool = False,
        region_key: str = "region",
        instance_key: str = "instance_id",
        deepcopy: bool = True,
        **kwargs: Any,
    ) -> SpatialData:
        """
        Aggregate values by given region.

        Notes
        -----
        This function calls :func:`spatialdata.aggregate` with the convenience that `values` and `by` can be string
        without having to specify the `values_sdata` and `by_sdata`, which in that case will be replaced by `self`.

        Please see
        :func:`spatialdata.aggregate` for the complete docstring.
        """
        from spatialdata._core.operations.aggregate import aggregate

        if isinstance(values, str) and values_sdata is None:
            values_sdata = self
        if isinstance(by, str) and by_sdata is None:
            by_sdata = self

        return aggregate(
            values_sdata=values_sdata,
            values=values,
            by_sdata=by_sdata,
            by=by,
            value_key=value_key,
            agg_func=agg_func,
            target_coordinate_system=target_coordinate_system,
            fractions=fractions,
            region_key=region_key,
            instance_key=instance_key,
            deepcopy=deepcopy,
            **kwargs,
        )

    @staticmethod
    def _validate_unique_element_names(element_names: list[str]) -> None:
        if len(element_names) != len(set(element_names)):
            duplicates = {x for x in element_names if element_names.count(x) > 1}
            raise KeyError(
                f"Element names must be unique. The following element names are used multiple times: {duplicates}"
            )

    def is_backed(self) -> bool:
        """Check if the data is backed by a Zarr storage or if it is in-memory."""
        return self._path is not None

    @property
    def path(self) -> Path | None:
        """Path to the Zarr storage."""
        return self._path

    # TODO: from a commennt from Giovanni: consolite somewhere in
    #  a future PR (luca: also _init_add_element could be cleaned)
    def _get_group_for_element(self, name: str, element_type: str) -> zarr.Group:
        """
        Get the group for an element, creates a new one if the element doesn't exist.

        Parameters
        ----------
        name
            name of the element
        element_type
            type of the element. Should be in ["images", "labels", "points", "polygons", "shapes"].

        Returns
        -------
        either the existing Zarr sub-group or a new one.
        """
        store = parse_url(self.path, mode="r+").store
        root = zarr.group(store=store)
        assert element_type in ["images", "labels", "points", "polygons", "shapes"]
        element_type_group = root.require_group(element_type)
        return element_type_group.require_group(name)

    def _init_add_element(self, name: str, element_type: str, overwrite: bool) -> zarr.Group:
        store = parse_url(self.path, mode="r+").store
        root = zarr.group(store=store)
        assert element_type in ["images", "labels", "points", "shapes"]
        # not need to create the group for labels as it is already handled by ome-zarr-py
        if element_type != "labels":
            elem_group = root.create_group(name=element_type) if element_type not in root else root[element_type]
        if overwrite:
            if element_type == "labels" and element_type in root:
                elem_group = root[element_type]
            if name in elem_group:
                del elem_group[name]
        else:
            # bypass is to ensure that elem_group is defined. I don't want to define it as None but either having it
            # or not having it, so if the code tries to access it and it should not be there, it will raise an error
            bypass = False
            if element_type == "labels":
                if element_type in root:
                    elem_group = root[element_type]
                else:
                    bypass = True
            if not bypass and name in elem_group:
                raise ValueError(f"Element {name} already exists, use overwrite=True to overwrite it")

        if element_type != "labels":
            return elem_group
        return root

    def _locate_spatial_element(self, element: SpatialElement) -> tuple[str, str]:
        """
        Find the SpatialElement within the SpatialData object.

        Parameters
        ----------
        element
            The queried SpatialElement


        Returns
        -------
        name and type of the element

        Raises
        ------
        ValueError
            the element is not found or found multiple times in the SpatialData object
        """
        found: list[SpatialElement] = []
        found_element_type: list[str] = []
        found_element_name: list[str] = []
        for element_type in ["images", "labels", "points", "shapes"]:
            for element_name, element_value in getattr(self, element_type).items():
                if id(element_value) == id(element):
                    found.append(element_value)
                    found_element_type.append(element_type)
                    found_element_name.append(element_name)
        if len(found) == 0:
            raise ValueError("Element not found in the SpatialData object.")
        if len(found) > 1:
            raise ValueError(
                f"Element found multiple times in the SpatialData object."
                f"Found {len(found)} elements with names: {found_element_name},"
                f" and types: {found_element_type}"
            )
        assert len(found_element_name) == 1
        assert len(found_element_type) == 1
        return found_element_name[0], found_element_type[0]

    def contains_element(self, element: SpatialElement, raise_exception: bool = False) -> bool:
        """
        Check if the SpatialElement is contained in the SpatialData object.

        Parameters
        ----------
        element
            The SpatialElement to check
        raise_exception
            If True, raise an exception if the element is not found. If False, return False if the element is not found.

        Returns
        -------
        True if the element is found; False otherwise (if raise_exception is False).
        """
        try:
            self._locate_spatial_element(element)
            return True
        except ValueError as e:
            if raise_exception:
                raise e
            return False

    def _write_transformations_to_disk(self, element: SpatialElement) -> None:
        """
        Write transformations to disk for an element.

        Parameters
        ----------
        element
            The SpatialElement object for which the transformations to be written
        """
        from spatialdata.transformations.operations import get_transformation

        transformations = get_transformation(element, get_all=True)
        assert isinstance(transformations, dict)
        found_element_name, found_element_type = self._locate_spatial_element(element)

        if self.path is not None:
            group = self._get_group_for_element(name=found_element_name, element_type=found_element_type)
            axes = get_axes_names(element)
            if isinstance(element, (SpatialImage, MultiscaleSpatialImage)):
                from spatialdata._io._utils import (
                    overwrite_coordinate_transformations_raster,
                )

                overwrite_coordinate_transformations_raster(group=group, axes=axes, transformations=transformations)
            elif isinstance(element, (DaskDataFrame, GeoDataFrame, AnnData)):
                from spatialdata._io._utils import (
                    overwrite_coordinate_transformations_non_raster,
                )

                overwrite_coordinate_transformations_non_raster(group=group, axes=axes, transformations=transformations)
            else:
                raise ValueError("Unknown element type")

    @deprecation_alias(filter_table="filter_tables")
    def filter_by_coordinate_system(
        self, coordinate_system: str | list[str], filter_tables: bool = True
    ) -> SpatialData:
        """
        Filter the SpatialData by one (or a list of) coordinate system.

        This returns a SpatialData object with the elements containing a transformation mapping to the specified
        coordinate system(s).

        Parameters
        ----------
        coordinate_system
            The coordinate system(s) to filter by.
        filter_table
            If True (default), the table will be filtered to only contain regions
            of an element belonging to the specified coordinate system(s).

        Returns
        -------
        The filtered SpatialData.
        """
        # TODO: decide whether to add parameter to filter only specific table.
        from spatialdata._core.query.relational_query import _filter_table_by_coordinate_system
        from spatialdata.transformations.operations import get_transformation

        elements: dict[str, dict[str, SpatialElement]] = {}
        element_paths_in_coordinate_system = []
        if isinstance(coordinate_system, str):
            coordinate_system = [coordinate_system]
        for element_type, element_name, element in self._gen_elements():
            if element_type != "tables":
                transformations = get_transformation(element, get_all=True)
                assert isinstance(transformations, dict)
                for cs in coordinate_system:
                    if cs in transformations:
                        if element_type not in elements:
                            elements[element_type] = {}
                        elements[element_type][element_name] = element
                        element_paths_in_coordinate_system.append(element_name)

        # TODO: check whether full table dict should be returned or only those which annotate elements. Also check
        # filtering with tables having potentially different keys.
        if filter_tables:
            tables = {}
            for table_name, table in self._tables.items():
                tables[table_name] = _filter_table_by_coordinate_system(table, element_paths_in_coordinate_system)
        else:
            tables = self._tables

        return SpatialData(**elements, tables=tables)

    def rename_coordinate_systems(self, rename_dict: dict[str, str]) -> None:
        """
        Rename coordinate systems.

        Parameters
        ----------
        rename_dict
            A dictionary mapping old coordinate system names to new coordinate system names.

        Notes
        -----
        The method does not allow to rename a coordinate system into an existing one, unless the existing one is also
        renamed in the same call.
        """
        from spatialdata.transformations.operations import get_transformation, set_transformation

        # check that the rename_dict is valid
        old_names = self.coordinate_systems
        new_names = list(set(old_names).difference(set(rename_dict.keys())))
        for old_cs, new_cs in rename_dict.items():
            if old_cs not in old_names:
                raise ValueError(f"Coordinate system {old_cs} does not exist.")
            if new_cs in new_names:
                raise ValueError(
                    "It is not allowed to rename a coordinate system if the new name already exists and "
                    "if it is not renamed in the same call."
                )
            new_names.append(new_cs)

        # rename the coordinate systems
        for element in self._gen_spatial_element_values():
            # get the transformations
            transformations = get_transformation(element, get_all=True)
            assert isinstance(transformations, dict)

            # appends a random suffix to the coordinate system name to avoid collisions
            suffixes_to_replace = set()
            for old_cs, new_cs in rename_dict.items():
                if old_cs in transformations:
                    random_suffix = hashlib.sha1(os.urandom(128)).hexdigest()[:8]
                    transformations[new_cs + random_suffix] = transformations.pop(old_cs)
                    suffixes_to_replace.add(new_cs + random_suffix)

            # remove the random suffixes
            new_transformations = {}
            for cs_with_suffix in transformations:
                if cs_with_suffix in suffixes_to_replace:
                    cs = cs_with_suffix[:-8]
                    new_transformations[cs] = transformations[cs_with_suffix]
                    suffixes_to_replace.remove(cs_with_suffix)
                else:
                    new_transformations[cs_with_suffix] = transformations[cs_with_suffix]

            # set the new transformations
            set_transformation(element=element, transformation=new_transformations, set_all=True)

    def transform_element_to_coordinate_system(
        self, element: SpatialElement, target_coordinate_system: str
    ) -> SpatialElement:
        """
        Transform an element to a given coordinate system.

        Parameters
        ----------
        element
            The element to transform.
        target_coordinate_system
            The target coordinate system.

        Returns
        -------
        The transformed element.
        """
        from spatialdata import transform
        from spatialdata.transformations import Identity
        from spatialdata.transformations.operations import (
            get_transformation_between_coordinate_systems,
            remove_transformation,
            set_transformation,
        )

        t = get_transformation_between_coordinate_systems(self, element, target_coordinate_system)
        transformed = transform(element, t, maintain_positioning=False)
        remove_transformation(transformed, remove_all=True)
        set_transformation(transformed, Identity(), target_coordinate_system)

        return transformed

    def transform_to_coordinate_system(
        self,
        target_coordinate_system: str,
    ) -> SpatialData:
        """
        Transform the SpatialData to a given coordinate system.

        Parameters
        ----------
        target_coordinate_system
            The target coordinate system.

        Returns
        -------
        The transformed SpatialData.
        """
        sdata = self.filter_by_coordinate_system(target_coordinate_system, filter_tables=False)
        elements: dict[str, dict[str, SpatialElement]] = {}
        for element_type, element_name, element in sdata._gen_elements():
            if element_type != "tables":
                transformed = sdata.transform_element_to_coordinate_system(element, target_coordinate_system)
                if element_type not in elements:
                    elements[element_type] = {}
                elements[element_type][element_name] = transformed
        return SpatialData(**elements, tables=sdata.tables)

    def write(
        self,
        file_path: str | Path,
        storage_options: JSONDict | list[JSONDict] | None = None,
        overwrite: bool = False,
        consolidate_metadata: bool = True,
    ) -> None:
        from spatialdata._io import write_image, write_labels, write_points, write_shapes, write_table

        """Write the SpatialData object to Zarr."""
        if isinstance(file_path, str):
            file_path = Path(file_path)
        assert isinstance(file_path, Path)

        if self.is_backed() and str(self.path) != str(file_path):
            logger.info(f"The Zarr file used for backing will now change from {self.path} to {file_path}")

        # old code to support overwriting the backing file
        # target_path = None
        # tmp_zarr_file = None
        if os.path.exists(file_path):
            if parse_url(file_path, mode="r") is None:
                raise ValueError(
                    "The target file path specified already exists, and it has been detected to not be "
                    "a Zarr store. Overwriting non-Zarr stores is not supported to prevent accidental "
                    "data loss."
                )
            if not overwrite and str(self.path) != str(file_path):
                raise ValueError("The Zarr store already exists. Use `overwrite=True` to overwrite the store.")
            raise ValueError(
                "The file path specified is the same as the one used for backing. "
                "Overwriting the backing file is not supported to prevent accidental data loss."
                "We are discussing how to support this use case in the future, if you would like us to "
                "support it please leave a comment on https://github.com/scverse/spatialdata/pull/138"
            )
            # old code to support overwriting the backing file
            # else:
            #     target_path = tempfile.TemporaryDirectory()
            #     tmp_zarr_file = Path(target_path.name) / "data.zarr"

        # old code to support overwriting the backing file
        # if target_path is None:
        #     store = parse_url(file_path, mode="w").store
        # else:
        #     store = parse_url(tmp_zarr_file, mode="w").store
        # store = parse_url(file_path, mode="w").store
        # root = zarr.group(store=store)
        store = parse_url(file_path, mode="w").store

        root = zarr.group(store=store, overwrite=overwrite)
        store.close()

        # old code to support overwriting the backing file
        # if target_path is None:
        #     self.path = str(file_path)
        # else:
        #     self.path = str(tmp_zarr_file)
        self._path = Path(file_path)
        try:
            if len(self.images):
                root.create_group(name="images")
                # add_image_in_memory will delete and replace the same key in self.images,
                # so we need to make a copy of the keys. Same for the other elements
                keys = self.images.keys()

                for name in keys:
                    elem_group = self._init_add_element(name=name, element_type="images", overwrite=overwrite)
                    write_image(
                        image=self.images[name],
                        group=elem_group,
                        name=name,
                        storage_options=storage_options,
                    )

                    # TODO(giovp): fix or remove
                    # reload the image from the Zarr storage so that now the element is lazy loaded,
                    # and most importantly, from the correct storage
                    # element_path = Path(self.path) / "images" / name
                    # _read_multiscale(element_path, raster_type="image")

            if len(self.labels):
                root.create_group(name="labels")
                # keys = list(self.labels.keys())
                keys = self.labels.keys()

                for name in keys:
                    elem_group = self._init_add_element(name=name, element_type="labels", overwrite=overwrite)
                    write_labels(
                        labels=self.labels[name],
                        group=elem_group,
                        name=name,
                        storage_options=storage_options,
                    )

                    # TODO(giovp): fix or remove
                    # reload the labels from the Zarr storage so that now the element is lazy loaded,
                    #  and most importantly, from the correct storage
                    # element_path = Path(self.path) / "labels" / name
                    # _read_multiscale(element_path, raster_type="labels")

            if len(self.points):
                root.create_group(name="points")
                # keys = list(self.points.keys())
                keys = self.points.keys()

                for name in keys:
                    elem_group = self._init_add_element(name=name, element_type="points", overwrite=overwrite)
                    write_points(
                        points=self.points[name],
                        group=elem_group,
                        name=name,
                    )
                    # TODO(giovp): fix or remove
                    # element_path = Path(self.path) / "points" / name

                    # # reload the points from the Zarr storage so that the element is lazy loaded,
                    # # and most importantly, from the correct storage
                    # _read_points(element_path)

            if len(self.shapes):
                root.create_group(name="shapes")
                # keys = list(self.shapes.keys())
                keys = self.shapes.keys()
                for name in keys:
                    elem_group = self._init_add_element(name=name, element_type="shapes", overwrite=overwrite)
                    write_shapes(
                        shapes=self.shapes[name],
                        group=elem_group,
                        name=name,
                    )

            if len(self._tables):
                elem_group = root.create_group(name="tables")
                for key in self._tables:
                    write_table(table=self._tables[key], group=elem_group, name=key)

        except Exception as e:  # noqa: B902
            self._path = None
            raise e

        if consolidate_metadata:
            # consolidate metadata to more easily support remote reading
            # bug in zarr, 'zmetadata' is written instead of '.zmetadata'
            # see discussion https://github.com/zarr-developers/zarr-python/issues/1121
            zarr.consolidate_metadata(store, metadata_key=".zmetadata")

        # old code to support overwriting the backing file
        # if target_path is not None:
        #     if os.path.isdir(file_path):
        #         assert overwrite is True
        #         store = parse_url(file_path, mode="w").store
        #         _ = zarr.group(store=store, overwrite=overwrite)
        #         store.close()
        #     for file in os.listdir(str(tmp_zarr_file)):
        #         assert isinstance(tmp_zarr_file, Path)
        #         src_file = tmp_zarr_file / file
        #         tgt_file = file_path / file
        #         os.rename(src_file, tgt_file)
        #     target_path.cleanup()
        #
        #     self.path = str(file_path)
        #     # elements that need to be reloaded are: images, labels, points
        #     # non-backed elements don't need to be reloaded: table, shapes, polygons
        #
        #     from spatialdata._io.read import _read_multiscale, _read_points
        #
        #     for element_type in ["images", "labels", "points"]:
        #         names = list(self.__getattribute__(element_type).keys())
        #         for name in names:
        #             path = file_path / element_type / name
        #             if element_type in ["images", "labels"]:
        #                 raster_type = element_type if element_type == "labels" else "image"
        #                 element = _read_multiscale(str(path), raster_type=raster_type)  # type: ignore[arg-type]
        #             elif element_type == "points":
        #                 element = _read_points(str(path))
        #             else:
        #                 raise ValueError(f"Unknown element type {element_type}")
        #             self.__getattribute__(element_type)[name] = element
        assert isinstance(self.path, Path)

    @property
    def tables(self) -> dict[str, AnnData]:
        """
        Return tables dictionary.

        Returns
        -------
        dict[str, AnnData]
            Either the empty dictionary or a dictionary with as values the strings representing the table names and
            as values the AnnData tables themselves.
        """
        return self._tables

    @property
    def table(self) -> None | AnnData:
        """
        Return the table.

        Returns
        -------
        The table.
        """
        # TODO: decide version for deprecation
        warnings.warn(
            "Table accessor will be deprecated with SpatialData version X.X, use sdata.tables instead.",
            DeprecationWarning,
            stacklevel=2,
        )
        # Isinstance will still return table if anndata has 0 rows.
        if isinstance(self._tables.get("table"), AnnData):
            return self._tables["table"]
        return None

    @table.setter
    def table(self, table: AnnData) -> None:
        warnings.warn(
            "Table setter will be deprecated with SpatialData version X.X, use tables instead.",
            DeprecationWarning,
            stacklevel=2,
        )
        TableModel().validate(table)
        if self._tables.get("table") is not None:
            raise ValueError("The table already exists. Use del sdata.tables['table'] to remove it first.")
        self._tables["table"] = table
        self._store_tables(table_name="table")

    @table.deleter
    def table(self) -> None:
        """Delete the table."""
        warnings.warn(
            "del sdata.table will be deprecated with SpatialData version X.X, use del sdata.tables['table'] instead.",
            DeprecationWarning,
            stacklevel=2,
        )
        if self._tables.get("table"):
            self._tables["table"] = None
            if self.is_backed():
                store = parse_url(self.path, mode="r+").store
                root = zarr.group(store=store)
                del root["tables/table"]
        else:
            # More informative than the error in the zarr library.
            raise KeyError("table with name 'table' not present in the SpatialData object.")

    def add_tables(
        self,
        table: None | AnnData = None,
        table_name: None | str = None,
        table_mapping: None | dict[str, AnnData] = None,
    ) -> None:
        """
        Add AnnData tables to the SpatialData object.

        Parameters
        ----------
        table : None or AnnData, optional
            The table to be added. If provided, it is added with the specified table_name.
            If not provided, the table_mapping must be provided.

        table_name : None or str, optional
            The name of the table to be added. This parameter is required if table is provided.

        table_mapping : None or dict[str, AnnData], optional
            A dictionary mapping table names to tables. If provided, the tables are added
            according to the mapping. This parameter is required if table is not provided.
        """
        self._add_tables(table=table, table_name=table_name, table_mapping=table_mapping)

    def _store_tables(self, table_name: None | str = None, table_mapping: None | dict[str, AnnData] = None) -> None:
        """
        Write tables back to the SpatialData Zarr store.

        This method is used to store tables in a backed `AnnData` object. If the `AnnData` object is backed, the tables
        are stored in a Zarr store, under the "tables" group.
        attribute.

        Parameters
        ----------
        table_name : None or str, optional
            The name of the table to store. If not provided, all tables in `table_mapping` will be stored.
        table_mapping : None or dict[str, AnnData], optional
            A dictionary mapping table names to `AnnData` tables. If provided, all tables in `table_mapping` will be
            stored.

        Raises
        ------
        TypeError
            If both `table_name` and `table_mapping` are None.
        """
        if self.is_backed():
            from spatialdata._io.io_table import write_table

            store = parse_url(self.path, mode="r+").store
            root = zarr.group(store=store)
            elem_group = root.require_group(name="tables")
            if table_name:
                write_table(table=self._tables[table_name], group=elem_group, name=table_name)
            elif table_mapping:
                for table_name in table_mapping:
                    write_table(table=self._tables[table_name], group=elem_group, name=table_name)
            else:
                raise TypeError("Missing arguments, either table_name or table_mapping should be provided.")

    def _add_tables(
        self,
        table: None | AnnData = None,
        table_name: None | str = None,
        table_mapping: None | dict[str, AnnData] = None,
    ) -> None:
        """
        Validate and add AnnData table(s) to the SpatialData object and save to the SpatialData Zarr store if backed.

        Parameters
        ----------
        table : None or AnnData, optional
            An optional AnnData table to be added.
        table_name : None or str, optional
            An optional string representing the name of the table to be added.
        table_mapping : None or dict[str, AnnData], optional
            An optional dictionary mapping table names to AnnData tables. If specified, multiple tables are added at
            once

        Raises
        ------
        ValueError
            If the specified table already exists in the SpatialData.tables.
        ValueError
            If table is given but table_name is not specified.
        """
        if table:
            if table_name:
                TableModel().validate(table)
                if self._tables.get(table_name) is not None:
                    raise ValueError("The table already exists. Use del sdata.tables[<table_name>] to remove it first.")
                self._tables[table_name] = table
                self._store_tables(table_name=table_name)
            else:
                raise ValueError("Please provide a string value for the parameter table_name.")
        elif table_mapping:
            for table in table_mapping.values():
                self.validate_table_in_spatialdata(table)
            self._tables.update(table_mapping)
            self._store_tables(table_mapping=table_mapping)

    @staticmethod
    def read(file_path: Path | str, selection: tuple[str] | None = None) -> SpatialData:
        """
        Read a SpatialData object from a Zarr storage (on-disk or remote).

        Parameters
        ----------
        file_path
            The path or URL to the Zarr storage.
        selection
            The elements to read (images, labels, points, shapes, table). If None, all elements are read.

        Returns
        -------
        The SpatialData object.
        """
        from spatialdata import read_zarr

        return read_zarr(file_path, selection=selection)

    @property
    def images(self) -> Images:
        """Return images as a Dict of name to image data."""
        return self._images

    @images.setter
    def images(self, images: dict[str, Raster_T]) -> None:
        """Set images."""
        self._shared_keys = self._shared_keys - set(self._images.keys())
        self._images = Images(shared_keys=self._shared_keys)
        for k, v in images.items():
            self._images[k] = v

    @property
    def labels(self) -> Labels:
        """Return labels as a Dict of name to label data."""
        return self._labels

    @labels.setter
    def labels(self, labels: dict[str, Raster_T]) -> None:
        """Set labels."""
        self._shared_keys = self._shared_keys - set(self._labels.keys())
        self._labels = Labels(shared_keys=self._shared_keys)
        for k, v in labels.items():
            self._labels[k] = v

    @property
    def points(self) -> Points:
        """Return points as a Dict of name to point data."""
        return self._points

    @points.setter
    def points(self, points: dict[str, DaskDataFrame]) -> None:
        """Set points."""
        self._shared_keys = self._shared_keys - set(self._points.keys())
        self._points = Points(shared_keys=self._shared_keys)
        for k, v in points.items():
            self._points[k] = v

    @property
    def shapes(self) -> Shapes:
        """Return shapes as a Dict of name to shape data."""
        return self._shapes

    @shapes.setter
    def shapes(self, shapes: dict[str, GeoDataFrame]) -> None:
        """Set shapes."""
        self._shared_keys = self._shared_keys - set(self._shapes.keys())
        self._shapes = Shapes(shared_keys=self._shared_keys)
        for k, v in shapes.items():
            self._shapes[k] = v

    @property
    def coordinate_systems(self) -> list[str]:
        from spatialdata.transformations.operations import get_transformation

        all_cs = set()
        gen = self._gen_spatial_element_values()
        for obj in gen:
            transformations = get_transformation(obj, get_all=True)
            assert isinstance(transformations, dict)
            for cs in transformations:
                all_cs.add(cs)
        return list(all_cs)

    def _non_empty_elements(self) -> list[str]:
        """Get the names of the elements that are not empty.

        Returns
        -------
        non_empty_elements
            The names of the elements that are not empty.
        """
        all_elements = ["images", "labels", "points", "shapes", "tables"]
        return [
            element
            for element in all_elements
            if (getattr(self, element) is not None) and (len(getattr(self, element)) > 0)
        ]

    def __repr__(self) -> str:
        return self._gen_repr()

    def _gen_repr(
        self,
    ) -> str:
        """
        Generate a string representation of the SpatialData object.

        Returns
        -------
            The string representation of the SpatialData object.
        """
        from spatialdata._utils import _natural_keys

        def rreplace(s: str, old: str, new: str, occurrence: int) -> str:
            li = s.rsplit(old, occurrence)
            return new.join(li)

        def h(s: str) -> str:
            return hashlib.md5(repr(s).encode()).hexdigest()

        descr = "SpatialData object with:"

        non_empty_elements = self._non_empty_elements()
        last_element_index = len(non_empty_elements) - 1
        for attr_index, attr in enumerate(non_empty_elements):
            last_attr = attr_index == last_element_index
            attribute = getattr(self, attr)

            descr += f"\n{h('level0')}{attr.capitalize()}"

            unsorted_elements = attribute.items()
            sorted_elements = sorted(unsorted_elements, key=lambda x: _natural_keys(x[0]))
            for k, v in sorted_elements:
                descr += f"{h('empty_line')}"
                descr_class = v.__class__.__name__
                if attr == "shapes":
                    descr += f"{h(attr + 'level1.1')}{k!r}: {descr_class} " f"shape: {v.shape} (2D shapes)"
                elif attr == "points":
                    length: int | None = None
                    if len(v.dask.layers) == 1:
                        name, layer = v.dask.layers.items().__iter__().__next__()
                        if "read-parquet" in name:
                            t = layer.creation_info["args"]
                            assert isinstance(t, tuple)
                            assert len(t) == 1
                            parquet_file = t[0]
                            table = read_parquet(parquet_file)
                            length = len(table)
                        else:
                            # length = len(v)
                            length = None
                    else:
                        length = None

                    n = len(get_axes_names(v))
                    dim_string = f"({n}D points)"

                    assert len(v.shape) == 2
                    if length is not None:
                        shape_str = f"({length}, {v.shape[1]})"
                    else:
                        shape_str = (
                            "("
                            + ", ".join([str(dim) if not isinstance(dim, Delayed) else "<Delayed>" for dim in v.shape])
                            + ")"
                        )
                    descr += f"{h(attr + 'level1.1')}{k!r}: {descr_class} " f"with shape: {shape_str} {dim_string}"
                elif attr == "tables":
                    descr += f"{h(attr + 'level1.1')}{k!r}: {descr_class} {v.shape}"
                else:
                    if isinstance(v, SpatialImage):
                        descr += f"{h(attr + 'level1.1')}{k!r}: {descr_class}[{''.join(v.dims)}] {v.shape}"
                    elif isinstance(v, MultiscaleSpatialImage):
                        shapes = []
                        dims: str | None = None
                        for pyramid_level in v:
                            dataset_names = list(v[pyramid_level].keys())
                            assert len(dataset_names) == 1
                            dataset_name = dataset_names[0]
                            vv = v[pyramid_level][dataset_name]
                            shape = vv.shape
                            if dims is None:
                                dims = "".join(vv.dims)
                            shapes.append(shape)
                        descr += f"{h(attr + 'level1.1')}{k!r}: {descr_class}[{dims}] " f"{', '.join(map(str, shapes))}"
                    else:
                        raise TypeError(f"Unknown type {type(v)}")
            if last_attr is True:
                descr = descr.replace(h("empty_line"), "\n  ")
            else:
                descr = descr.replace(h("empty_line"), "\n│ ")

        descr = rreplace(descr, h("level0"), "└── ", 1)
        descr = descr.replace(h("level0"), "├── ")

        for attr in ["images", "labels", "points", "tables", "shapes"]:
            descr = rreplace(descr, h(attr + "level1.1"), "    └── ", 1)
            descr = descr.replace(h(attr + "level1.1"), "    ├── ")

        from spatialdata.transformations.operations import get_transformation

        descr += "\nwith coordinate systems:\n"
        coordinate_systems = self.coordinate_systems.copy()
        coordinate_systems.sort(key=_natural_keys)
        for i, cs in enumerate(coordinate_systems):
            descr += f"▸ {cs!r}"
            gen = self._gen_elements()
            elements_in_cs: dict[str, list[str]] = {}
            for k, name, obj in gen:
                if not isinstance(obj, AnnData):
                    transformations = get_transformation(obj, get_all=True)
                    assert isinstance(transformations, dict)
                    target_css = transformations.keys()
                    if cs in target_css:
                        if k not in elements_in_cs:
                            elements_in_cs[k] = []
                        elements_in_cs[k].append(name)
            for element_names in elements_in_cs.values():
                element_names.sort(key=_natural_keys)
            if len(elements_in_cs) > 0:
                elements = ", ".join(
                    [
                        f"{element_name} ({element_type.capitalize()})"
                        for element_type, element_names in elements_in_cs.items()
                        for element_name in element_names
                    ]
                )
                descr += f", with elements:\n        {elements}"
            if i < len(coordinate_systems) - 1:
                descr += "\n"
        return descr

    def _gen_spatial_element_values(self) -> Generator[SpatialElement, None, None]:
        """
        Generate spatial element objects contained in the SpatialData instance.

        Returns
        -------
        Generator[SpatialElement, None, None]
            A generator that yields spatial element objects contained in the SpatialData instance.

        """
        for element_type in ["images", "labels", "points", "shapes"]:
            d = getattr(SpatialData, element_type).fget(self)
            yield from d.values()

    def _gen_elements(self) -> Generator[tuple[str, str, SpatialElement], None, None]:
        """
        Generate elements contained in the SpatialData instance.

        Returns
        -------
        Generator[tuple[str, str, SpatialElement], None, None]
            A generator object that returns a tuple containing the type of the element, its name, and the element
            itself.
        """
        for element_type in ["images", "labels", "points", "shapes", "tables"]:
            d = getattr(SpatialData, element_type).fget(self)
            for k, v in d.items():
                yield element_type, k, v

    def _find_element(self, element_name: str) -> tuple[str, str, SpatialElement | AnnData]:
        """
        Retrieve element from the SpatialData instance matching element_name.

        Parameters
        ----------
        element_name : str
            The name of the element to find.

        Returns
        -------
        tuple[str, str, SpatialElement | AnnData]
            A tuple containing the element type, element name, and the retrieved element itself.

        Raises
        ------
        KeyError
            If the element with the given name cannot be found.
        """
        for element_type, element_name_, element in self._gen_elements():
            if element_name_ == element_name:
                return element_type, element_name_, element
        else:
            raise KeyError(f"Could not find element with name {element_name!r}")

    @classmethod
    @deprecation_alias(table="tables")
    def init_from_elements(
        cls, elements: dict[str, SpatialElement], tables: AnnData | dict[str, AnnData] | None = None
    ) -> SpatialData:
        """
        Create a SpatialData object from a dict of named elements and an optional table.

        Parameters
        ----------
        elements
            A dict of named elements.
        tables
            An optional table or dictionary of tables

        Returns
        -------
        The SpatialData object.
        """
        elements_dict: dict[str, SpatialElement] = {}
        for name, element in elements.items():
            model = get_model(element)
            if model in [Image2DModel, Image3DModel]:
                element_type = "images"
            elif model in [Labels2DModel, Labels3DModel]:
                element_type = "labels"
            elif model == PointsModel:
                element_type = "points"
            else:
                assert model == ShapesModel
                element_type = "shapes"
            elements_dict.setdefault(element_type, {})[name] = element
        return cls(**elements_dict, tables=tables)

    def __getitem__(self, item: str) -> SpatialElement:
        """
        Return the element with the given name.

        Parameters
        ----------
        item
            The name of the element to return.

        Returns
        -------
        The element.
        """
        _, _, element = self._find_element(item)
        return element

    def __setitem__(self, key: str, value: SpatialElement | AnnData) -> None:
        """
        Add the element to the SpatialData object.

        Parameters
        ----------
        key
            The name of the element.
        value
            The element.
        """
        schema = get_model(value)
        if schema in (Image2DModel, Image3DModel):
            self.images[key] = value
        elif schema in (Labels2DModel, Labels3DModel):
            self.labels[key] = value
        elif schema == PointsModel:
            self.points[key] = value
        elif schema == ShapesModel:
            self.shapes[key] = value
        elif schema == TableModel:
<<<<<<< HEAD
            self.add_tables(table_name=key, table=value)
=======
            raise TypeError("Use the table property to set the table (e.g. sdata.table = value).")
>>>>>>> 4eed839c
        else:
            raise TypeError(f"Unknown element type with schema: {schema!r}.")


class QueryManager:
    """Perform queries on SpatialData objects."""

    def __init__(self, sdata: SpatialData):
        self._sdata = sdata

    def bounding_box(
        self,
        axes: tuple[str, ...],
        min_coordinate: ArrayLike,
        max_coordinate: ArrayLike,
        target_coordinate_system: str,
        filter_table: bool = True,
    ) -> SpatialData:
        """
        Perform a bounding box query on the SpatialData object.

        Parameters
        ----------
        axes
            The axes `min_coordinate` and `max_coordinate` refer to.
        min_coordinate
            The minimum coordinates of the bounding box.
        max_coordinate
            The maximum coordinates of the bounding box.
        target_coordinate_system
            The coordinate system the bounding box is defined in.
        filter_table
            If `True`, the table is filtered to only contain rows that are annotating regions
            contained within the bounding box.

        Returns
        -------
        The SpatialData object containing the requested data.
        Elements with no valid data are omitted.
        """
        from spatialdata._core.query.spatial_query import bounding_box_query

        return bounding_box_query(  # type: ignore[return-value]
            self._sdata,
            axes=axes,
            min_coordinate=min_coordinate,
            max_coordinate=max_coordinate,
            target_coordinate_system=target_coordinate_system,
            filter_table=filter_table,
        )

    def __call__(self, request: BaseSpatialRequest, **kwargs) -> SpatialData:  # type: ignore[no-untyped-def]
        from spatialdata._core.query.spatial_query import BoundingBoxRequest

        if not isinstance(request, BoundingBoxRequest):
            raise TypeError("unknown request type")
        # TODO: request doesn't contain filter_table. If the user doesn't specify this in kwargs, it will be set
        #  to it's default value. This could be a bit unintuitive and
        #  we may want to change make things more explicit.
        return self.bounding_box(**request.to_dict(), **kwargs)<|MERGE_RESOLUTION|>--- conflicted
+++ resolved
@@ -22,15 +22,10 @@
 
 from spatialdata._core._elements import Images, Labels, Points, Shapes
 from spatialdata._logging import logger
-<<<<<<< HEAD
-from spatialdata._types import ArrayLike
+
 from spatialdata._utils import deprecation_alias
-from spatialdata.models._utils import SpatialElement, get_axes_names
-from spatialdata.models.models import (
-=======
 from spatialdata._types import ArrayLike, Raster_T
 from spatialdata.models import (
->>>>>>> 4eed839c
     Image2DModel,
     Image3DModel,
     Labels2DModel,
@@ -115,23 +110,22 @@
 
     """
 
-<<<<<<< HEAD
-    _images: dict[str, Raster_T] = MappingProxyType({})  # type: ignore[assignment]
-    _labels: dict[str, Raster_T] = MappingProxyType({})  # type: ignore[assignment]
-    _points: dict[str, DaskDataFrame] = MappingProxyType({})  # type: ignore[assignment]
-    _shapes: dict[str, GeoDataFrame] = MappingProxyType({})  # type: ignore[assignment]
-    _tables: dict[str, AnnData] = MappingProxyType({})  # type: ignore[assignment]
-    path: str | None = None
-
-    @deprecation_alias(table="tables")
-    def __init__(
-        self,
-        images: dict[str, Raster_T] = MappingProxyType({}),  # type: ignore[assignment]
-        labels: dict[str, Raster_T] = MappingProxyType({}),  # type: ignore[assignment]
-        points: dict[str, DaskDataFrame] = MappingProxyType({}),  # type: ignore[assignment]
-        shapes: dict[str, GeoDataFrame] = MappingProxyType({}),  # type: ignore[assignment]
-        tables: AnnData | dict[str, AnnData] = MappingProxyType({}),  # type: ignore[assignment]
-=======
+
+#     _images: dict[str, Raster_T] = MappingProxyType({})  # type: ignore[assignment]
+#     _labels: dict[str, Raster_T] = MappingProxyType({})  # type: ignore[assignment]
+#     _points: dict[str, DaskDataFrame] = MappingProxyType({})  # type: ignore[assignment]
+#     _shapes: dict[str, GeoDataFrame] = MappingProxyType({})  # type: ignore[assignment]
+#     _tables: dict[str, AnnData] = MappingProxyType({})  # type: ignore[assignment]
+#     path: str | None = None
+
+#     @deprecation_alias(table="tables")
+#     def __init__(
+#         self,
+#         images: dict[str, Raster_T] = MappingProxyType({}),  # type: ignore[assignment]
+#         labels: dict[str, Raster_T] = MappingProxyType({}),  # type: ignore[assignment]
+#         points: dict[str, DaskDataFrame] = MappingProxyType({}),  # type: ignore[assignment]
+#         shapes: dict[str, GeoDataFrame] = MappingProxyType({}),  # type: ignore[assignment]
+#         tables: AnnData | dict[str, AnnData] = MappingProxyType({}),  # type: ignore[assignment]
     def __init__(
         self,
         images: dict[str, Raster_T] | None = None,
@@ -139,7 +133,6 @@
         points: dict[str, DaskDataFrame] | None = None,
         shapes: dict[str, GeoDataFrame] | None = None,
         table: AnnData | None = None,
->>>>>>> 4eed839c
     ) -> None:
         self._path: Path | None = None
 
@@ -155,15 +148,7 @@
             tables = {"table": tables}
 
         self._validate_unique_element_names(
-<<<<<<< HEAD
-            list(images.keys())
-            + list(labels.keys())
-            + list(points.keys())
-            + list(shapes.keys())
-            + (list(tables.keys() if tables else []))
-=======
             list(chain.from_iterable([e.keys() for e in [images, labels, points, shapes] if e is not None]))
->>>>>>> 4eed839c
         )
 
         if images is not None:
@@ -1513,11 +1498,7 @@
         elif schema == ShapesModel:
             self.shapes[key] = value
         elif schema == TableModel:
-<<<<<<< HEAD
             self.add_tables(table_name=key, table=value)
-=======
-            raise TypeError("Use the table property to set the table (e.g. sdata.table = value).")
->>>>>>> 4eed839c
         else:
             raise TypeError(f"Unknown element type with schema: {schema!r}.")
 

"""Models and schema for SpatialData."""

from __future__ import annotations

import warnings
from collections.abc import Mapping, Sequence
from functools import singledispatchmethod
from pathlib import Path
from typing import Any, Literal, Union

import dask.dataframe as dd
import numpy as np
import pandas as pd
from anndata import AnnData
from dask.array.core import Array as DaskArray
from dask.array.core import from_array
from dask.dataframe.core import DataFrame as DaskDataFrame
from geopandas import GeoDataFrame, GeoSeries
from multiscale_spatial_image import to_multiscale
from multiscale_spatial_image.multiscale_spatial_image import MultiscaleSpatialImage
from multiscale_spatial_image.to_multiscale.to_multiscale import Methods
from pandas import CategoricalDtype
<<<<<<< HEAD
from pandas.errors import IntCastingNaNError
=======
>>>>>>> dfb000eb
from shapely._geometry import GeometryType
from shapely.geometry import MultiPolygon, Point, Polygon
from shapely.geometry.collection import GeometryCollection
from shapely.io import from_geojson, from_ragged_array
from spatial_image import SpatialImage, to_spatial_image
from xarray import DataArray
from xarray_schema.components import (
    ArrayTypeSchema,
    AttrSchema,
    AttrsSchema,
    DimsSchema,
)
from xarray_schema.dataarray import DataArraySchema

from spatialdata._logging import logger
from spatialdata._types import ArrayLike
from spatialdata.models import C, X, Y, Z, get_axes_names
from spatialdata.models._utils import (
    DEFAULT_COORDINATE_SYSTEM,
    TRANSFORM_KEY,
    MappingToCoordinateSystem_t,
    SpatialElement,
    _validate_mapping_to_coordinate_system_type,
)
from spatialdata.transformations._utils import (
    _get_transformations,
    _set_transformations,
    compute_coordinates,
)
from spatialdata.transformations.transformations import BaseTransformation, Identity

# Types
Chunks_t = Union[
    int,
    tuple[int, ...],
    tuple[tuple[int, ...], ...],
    Mapping[Any, Union[None, int, tuple[int, ...]]],
]
ScaleFactors_t = Sequence[Union[dict[str, int], int]]

Transform_s = AttrSchema(BaseTransformation, None)


def _parse_transformations(element: SpatialElement, transformations: MappingToCoordinateSystem_t | None = None) -> None:
    _validate_mapping_to_coordinate_system_type(transformations)
    transformations_in_element = _get_transformations(element)
    if (
        transformations_in_element is not None
        and len(transformations_in_element) > 0
        and transformations is not None
        and len(transformations) > 0
    ):
        # we can relax this and overwrite the transformations using the one passed as argument
        raise ValueError(
            "Transformations are both specified for the element and also passed as an argument to the parser. Please "
            "specify the transformations only once."
        )
    if transformations is not None and len(transformations) > 0:
        parsed_transformations = transformations
    elif transformations_in_element is not None and len(transformations_in_element) > 0:
        parsed_transformations = transformations_in_element
    else:
        parsed_transformations = {DEFAULT_COORDINATE_SYSTEM: Identity()}
    _set_transformations(element, parsed_transformations)


class RasterSchema(DataArraySchema):
    """Base schema for raster data."""

    @classmethod
    def parse(
        cls,
        data: ArrayLike | DataArray | DaskArray,
        dims: Sequence[str] | None = None,
        transformations: MappingToCoordinateSystem_t | None = None,
        scale_factors: ScaleFactors_t | None = None,
        method: Methods | None = None,
        chunks: Chunks_t | None = None,
        **kwargs: Any,
    ) -> SpatialImage | MultiscaleSpatialImage:
        """
        Validate (or parse) raster data.

        Parameters
        ----------
        data
            Data to validate (or parse). The shape of the data should be c(z)yx for 2D (3D) images and (z)yx for 2D (
            3D) labels. If you have a 2D image with shape yx, you can use :func:`numpy.expand_dims` (or an equivalent
            function) to add a channel dimension.
        dims
            Dimensions of the data.
        transformations
            Transformations to apply to the data.
        scale_factors
            Scale factors to apply for multiscale.
            If not None, a :class:`multiscale_spatial_image.MultiscaleSpatialImage` is returned.
        method
            Method to use for multiscale.
        chunks
            Chunks to use for dask array.

        Returns
        -------
        :class:`spatial_image.SpatialImage` or
        :class:`multiscale_spatial_image.MultiscaleSpatialImage`.
        """
        if transformations:
            transformations = transformations.copy()
        if "name" in kwargs:
            raise ValueError("The `name` argument is not (yet) supported for raster data.")
        # if dims is specified inside the data, get the value of dims from the data
        if isinstance(data, (DataArray, SpatialImage)):
            if not isinstance(data.data, DaskArray):  # numpy -> dask
                data.data = from_array(data.data)
            if dims is not None:
                if set(dims).symmetric_difference(data.dims):
                    raise ValueError(
                        f"`dims`: {dims} does not match `data.dims`: {data.dims}, please specify the dims only once."
                    )
                logger.info("`dims` is specified redundantly: found also inside `data`.")
            else:
                dims = data.dims
            # but if dims don't match the model's dims, throw error
            if set(dims).symmetric_difference(cls.dims.dims):
                raise ValueError(f"Wrong `dims`: {dims}. Expected {cls.dims.dims}.")
            _reindex = lambda d: d
        # if there are no dims in the data, use the model's dims or provided dims
        elif isinstance(data, (np.ndarray, DaskArray)):
            if not isinstance(data, DaskArray):  # numpy -> dask
                data = from_array(data)
            if dims is None:
                dims = cls.dims.dims
                logger.info(f"no axes information specified in the object, setting `dims` to: {dims}")
            else:
                if len(set(dims).symmetric_difference(cls.dims.dims)) > 0:
                    raise ValueError(f"Wrong `dims`: {dims}. Expected {cls.dims.dims}.")
            _reindex = lambda d: dims.index(d)  # type: ignore[union-attr]
        else:
            raise ValueError(f"Unsupported data type: {type(data)}.")

        # transpose if possible
        if tuple(dims) != cls.dims.dims:
            try:
                if isinstance(data, DataArray):
                    data = data.transpose(*list(cls.dims.dims))
                elif isinstance(data, DaskArray):
                    data = data.transpose(*[_reindex(d) for d in cls.dims.dims])
                else:
                    raise ValueError(f"Unsupported data type: {type(data)}.")
                logger.info(f"Transposing `data` of type: {type(data)} to {cls.dims.dims}.")
            except ValueError as e:
                raise ValueError(
                    f"Cannot transpose arrays to match `dims`: {dims}.",
                    "Try to reshape `data` or `dims`.",
                ) from e

        # finally convert to spatial image
        data = to_spatial_image(array_like=data, dims=cls.dims.dims, **kwargs)
        # parse transformations
        _parse_transformations(data, transformations)
        # convert to multiscale if needed
        if scale_factors is not None:
            parsed_transform = _get_transformations(data)
            # delete transforms
            del data.attrs["transform"]
            data = to_multiscale(
                data,
                scale_factors=scale_factors,
                method=method,
                chunks=chunks,
            )
            _parse_transformations(data, parsed_transform)
        # recompute coordinates for (multiscale) spatial image
        return compute_coordinates(data)

    @singledispatchmethod
    def validate(self, data: Any) -> None:
        """
        Validate data.

        Parameters
        ----------
        data
            Data to validate.

        Raises
        ------
        ValueError
            If data is not valid.
        """
        raise ValueError(f"Unsupported data type: {type(data)}.")

    @validate.register(SpatialImage)
    def _(self, data: SpatialImage) -> None:
        super().validate(data)

    @validate.register(MultiscaleSpatialImage)
    def _(self, data: MultiscaleSpatialImage) -> None:
        for j, k in zip(data.keys(), [f"scale{i}" for i in np.arange(len(data.keys()))]):
            if j != k:
                raise ValueError(f"Wrong key for multiscale data, found: `{j}`, expected: `{k}`.")
        name = {list(data[i].data_vars.keys())[0] for i in data}
        if len(name) > 1:
            raise ValueError(f"Wrong name for datatree: `{name}`.")
        name = list(name)[0]
        for d in data:
            super().validate(data[d][name])


class Labels2DModel(RasterSchema):
    dims = DimsSchema((Y, X))
    array_type = ArrayTypeSchema(DaskArray)
    attrs = AttrsSchema({"transform": Transform_s})

    def __init__(self, *args: Any, **kwargs: Any) -> None:
        super().__init__(
            dims=self.dims,
            array_type=self.array_type,
            attrs=self.attrs,
            *args,
            **kwargs,
        )


class Labels3DModel(RasterSchema):
    dims = DimsSchema((Z, Y, X))
    array_type = ArrayTypeSchema(DaskArray)
    attrs = AttrsSchema({"transform": Transform_s})

    def __init__(self, *args: Any, **kwargs: Any) -> None:
        super().__init__(
            dims=self.dims,
            array_type=self.array_type,
            attrs=self.attrs,
            *args,
            **kwargs,
        )


class Image2DModel(RasterSchema):
    dims = DimsSchema((C, Y, X))
    array_type = ArrayTypeSchema(DaskArray)
    attrs = AttrsSchema({"transform": Transform_s})

    def __init__(self, *args: Any, **kwargs: Any) -> None:
        super().__init__(
            dims=self.dims,
            array_type=self.array_type,
            attrs=self.attrs,
            *args,
            **kwargs,
        )


class Image3DModel(RasterSchema):
    dims = DimsSchema((C, Z, Y, X))
    array_type = ArrayTypeSchema(DaskArray)
    attrs = AttrsSchema({"transform": Transform_s})

    def __init__(self, *args: Any, **kwargs: Any) -> None:
        super().__init__(
            dims=self.dims,
            array_type=self.array_type,
            attrs=self.attrs,
            *args,
            **kwargs,
        )


class ShapesModel:
    GEOMETRY_KEY = "geometry"
    ATTRS_KEY = "spatialdata_attrs"
    GEOS_KEY = "geos"
    TYPE_KEY = "type"
    NAME_KEY = "name"
    RADIUS_KEY = "radius"
    TRANSFORM_KEY = "transform"

    @classmethod
    def validate(cls, data: GeoDataFrame) -> None:
        """
        Validate data.

        Parameters
        ----------
        data
            :class:`geopandas.GeoDataFrame` to validate.

        Returns
        -------
        None
        """
        if cls.GEOMETRY_KEY not in data:
            raise KeyError(f"GeoDataFrame must have a column named `{cls.GEOMETRY_KEY}`.")
        if not isinstance(data[cls.GEOMETRY_KEY], GeoSeries):
            raise ValueError(f"Column `{cls.GEOMETRY_KEY}` must be a GeoSeries.")
        if len(data[cls.GEOMETRY_KEY]) == 0:
            raise ValueError(f"Column `{cls.GEOMETRY_KEY}` is empty.")
        geom_ = data[cls.GEOMETRY_KEY].values[0]
        if not isinstance(geom_, (Polygon, MultiPolygon, Point)):
            raise ValueError(
                f"Column `{cls.GEOMETRY_KEY}` can only contain `Point`, `Polygon` or `MultiPolygon` shapes,"
                f"but it contains {type(geom_)}."
            )
        if isinstance(geom_, Point):
            if cls.RADIUS_KEY not in data.columns:
                raise ValueError(f"Column `{cls.RADIUS_KEY}` not found.")
            radii = data[cls.RADIUS_KEY].values
            if np.any(radii <= 0):
                raise ValueError("Radii of circles must be positive.")
        if cls.TRANSFORM_KEY not in data.attrs:
            raise ValueError(f":class:`geopandas.GeoDataFrame` does not contain `{TRANSFORM_KEY}`.")

    @singledispatchmethod
    @classmethod
    def parse(cls, data: Any, **kwargs: Any) -> GeoDataFrame:
        """
        Parse shapes data.

        Parameters
        ----------
        data
            Data to parse:

                - If :class:`numpy.ndarray`, it assumes the shapes are parsed as
                  ragged arrays, in case of (Multi)`Polygons`.
                  Therefore additional arguments `offsets` and `geometry` must be provided
                - if `Path` or `str`, it's read as a GeoJSON file.
                - If :class:`geopandas.GeoDataFrame`, it's validated. The object needs to
                  have a column called `geometry` which is a :class:`geopandas.GeoSeries`
                  or `shapely` objects. Valid options are combinations of `Polygon`/
                  `MultiPolygon` or `Point`. If the geometries are `Point`, there must be
                  another column called `radius`.

        geometry
            Geometry type of the shapes. The following geometries are supported:

                - 0: `Circles`
                - 3: `Polygon`
                - 6: `MultiPolygon`

        offsets
            In the case of (Multi)`Polygons` shapes, in order to initialize the shapes from their
            ragged array representation, the offsets of the polygons must be provided.
            Alternatively you can call the parser as `ShapesModel.parse(data)`, where data is a
            `GeoDataFrame` object and ignore the `offset` paramter (recommended).
        radius
            Size of the `Circles`. It must be provided if the shapes are `Circles`.
        index
            Index of the shapes, must be of type `str`. If None, it's generated automatically.
        transformations
            Transformations of shapes.
        kwargs
            Additional arguments for GeoJSON reader.

        Returns
        -------
        :class:`geopandas.GeoDataFrame`
        """
        raise NotImplementedError()

    @parse.register(np.ndarray)
    @classmethod
    def _(
        cls,
        data: np.ndarray,  # type: ignore[type-arg]
        geometry: Literal[0, 3, 6],  # [GeometryType.POINT, GeometryType.POLYGON, GeometryType.MULTIPOLYGON]
        offsets: tuple[ArrayLike, ...] | None = None,
        radius: float | ArrayLike | None = None,
        index: ArrayLike | None = None,
        transformations: MappingToCoordinateSystem_t | None = None,
    ) -> GeoDataFrame:
        geometry = GeometryType(geometry)
        data = from_ragged_array(geometry_type=geometry, coords=data, offsets=offsets)
        geo_df = GeoDataFrame({"geometry": data})
        if GeometryType(geometry).name == "POINT":
            if radius is None:
                raise ValueError("If `geometry` is `Circles`, `radius` must be provided.")
            geo_df[cls.RADIUS_KEY] = radius
        if index is not None:
            geo_df.index = index
        _parse_transformations(geo_df, transformations)
        cls.validate(geo_df)
        return geo_df

    @parse.register(str)
    @parse.register(Path)
    @classmethod
    def _(
        cls,
        data: str | Path,
        radius: float | ArrayLike | None = None,
        index: ArrayLike | None = None,
        transformations: Any | None = None,
        **kwargs: Any,
    ) -> GeoDataFrame:
        data = Path(data) if isinstance(data, str) else data

        gc: GeometryCollection = from_geojson(data.read_bytes(), **kwargs)
        if not isinstance(gc, GeometryCollection):
            raise ValueError(f"`{data}` does not contain a `GeometryCollection`.")
        geo_df = GeoDataFrame({"geometry": gc.geoms})
        if isinstance(geo_df["geometry"].iloc[0], Point):
            if radius is None:
                raise ValueError("If `geometry` is `Circles`, `radius` must be provided.")
            geo_df[cls.RADIUS_KEY] = radius
        if index is not None:
            geo_df.index = index
        _parse_transformations(geo_df, transformations)
        cls.validate(geo_df)
        return geo_df

    @parse.register(GeoDataFrame)
    @classmethod
    def _(
        cls,
        data: GeoDataFrame,
        transformations: MappingToCoordinateSystem_t | None = None,
    ) -> GeoDataFrame:
        if "geometry" not in data.columns:
            raise ValueError("`geometry` column not found in `GeoDataFrame`.")
        if isinstance(data["geometry"].iloc[0], Point) and cls.RADIUS_KEY not in data.columns:
            raise ValueError(f"Column `{cls.RADIUS_KEY}` not found.")
        _parse_transformations(data, transformations)
        cls.validate(data)
        return data


class PointsModel:
    ATTRS_KEY = "spatialdata_attrs"
    INSTANCE_KEY = "instance_key"
    FEATURE_KEY = "feature_key"
    TRANSFORM_KEY = "transform"
    NPARTITIONS = 1

    @classmethod
    def validate(cls, data: DaskDataFrame) -> None:
        """
        Validate data.

        Parameters
        ----------
        data
            :class:`dask.dataframe.core.DataFrame` to validate.

        Returns
        -------
        None
        """
        for ax in [X, Y, Z]:
            if ax in data.columns:
                # TODO: check why this can return int32 on windows.
                assert data[ax].dtype in [np.int32, np.float32, np.float64, np.int64]
        if cls.TRANSFORM_KEY not in data.attrs:
            raise ValueError(f":attr:`dask.dataframe.core.DataFrame.attrs` does not contain `{cls.TRANSFORM_KEY}`.")
        if cls.ATTRS_KEY in data.attrs and "feature_key" in data.attrs[cls.ATTRS_KEY]:
            feature_key = data.attrs[cls.ATTRS_KEY][cls.FEATURE_KEY]
<<<<<<< HEAD
            if not isinstance(data[feature_key], CategoricalDtype):
=======
            if not isinstance(data[feature_key].dtype, CategoricalDtype):
>>>>>>> dfb000eb
                logger.info(f"Feature key `{feature_key}`could be of type `pd.Categorical`. Consider casting it.")

    @singledispatchmethod
    @classmethod
    def parse(cls, data: Any, **kwargs: Any) -> DaskDataFrame:
        """
        Validate (or parse) points data.

        Parameters
        ----------
        data
            Data to parse:

                - If :class:`numpy.ndarray`, an `annotation` :class:`pandas.DataFrame`
                  must be provided, as well as the `feature_key` in the `annotation`. Furthermore,
                  :class:`numpy.ndarray` is assumed to have shape `(n_points, axes)`, with `axes` being
                  "x", "y" and optionally "z".
                - If :class:`pandas.DataFrame`, a `coordinates` mapping must be provided
                  with key as *valid axes* and value as column names in dataframe.

        annotation
            Annotation dataframe. Only if `data` is :class:`numpy.ndarray`.
        coordinates
            Mapping of axes names (keys) to column names (valus) in `data`. Only if `data` is
            :class:`pandas.DataFrame`. Example: {'x': 'my_x_column', 'y': 'my_y_column'}.
            If not provided and `data` is :class:`pandas.DataFrame`, and `x`, `y` and optinally `z` are column names,
            then they will be used as coordinates.
        feature_key
            Feature key in `annotation` or `data`.
        instance_key
            Instance key in `annotation` or `data`.
        transformations
            Transformations of points.
        kwargs
            Additional arguments for :func:`dask.dataframe.from_array`.

        Returns
        -------
        :class:`dask.dataframe.core.DataFrame`
        """
        raise NotImplementedError()

    @parse.register(np.ndarray)
    @classmethod
    def _(
        cls,
        data: np.ndarray,  # type: ignore[type-arg]
        annotation: pd.DataFrame | None = None,
        feature_key: str | None = None,
        instance_key: str | None = None,
        transformations: MappingToCoordinateSystem_t | None = None,
        **kwargs: Any,
    ) -> DaskDataFrame:
        if "npartitions" not in kwargs and "chunksize" not in kwargs:
            kwargs["npartitions"] = cls.NPARTITIONS
        assert len(data.shape) == 2
        ndim = data.shape[1]
        axes = [X, Y, Z][:ndim]
        table: DaskDataFrame = dd.from_pandas(pd.DataFrame(data, columns=axes), **kwargs)  # type: ignore[attr-defined]
        if annotation is not None:
            if feature_key is not None:
                feature_categ = dd.from_pandas(  # type: ignore[attr-defined]
                    annotation[feature_key].astype(str).astype("category"), **kwargs
                )
                table[feature_key] = feature_categ
            if instance_key is not None:
                table[instance_key] = annotation[instance_key]
            if Z not in axes and Z in annotation.columns:
                logger.info(f"Column `{Z}` in `annotation` will be ignored since the data is 2D.")
            for c in set(annotation.columns) - {feature_key, instance_key, X, Y, Z}:
                table[c] = dd.from_pandas(annotation[c], **kwargs)  # type: ignore[attr-defined]
            return cls._add_metadata_and_validate(
                table, feature_key=feature_key, instance_key=instance_key, transformations=transformations
            )
        return cls._add_metadata_and_validate(table, transformations=transformations)

    @parse.register(pd.DataFrame)
    @parse.register(DaskDataFrame)
    @classmethod
    def _(
        cls,
        data: pd.DataFrame,
        coordinates: Mapping[str, str] | None = None,
        feature_key: str | None = None,
        instance_key: str | None = None,
        transformations: MappingToCoordinateSystem_t | None = None,
        **kwargs: Any,
    ) -> DaskDataFrame:
        if "npartitions" not in kwargs and "chunksize" not in kwargs:
            kwargs["npartitions"] = cls.NPARTITIONS
        if coordinates is None:
            if X in data.columns and Y in data.columns:
                coordinates = {X: X, Y: Y, Z: Z} if Z in data.columns else {X: X, Y: Y}
            else:
                raise ValueError(
                    f"Coordinates must be provided as a mapping of axes names (keys) to column names (values) in "
                    f"dataframe. Example: `{'x': 'my_x_column', 'y': 'my_y_column'}`."
                )
        ndim = len(coordinates)
        axes = [X, Y, Z][:ndim]
        if isinstance(data, pd.DataFrame):
            table: DaskDataFrame = dd.from_pandas(  # type: ignore[attr-defined]
                pd.DataFrame(data[[coordinates[ax] for ax in axes]].to_numpy(), columns=axes), **kwargs
            )
            if feature_key is not None:
                feature_categ = dd.from_pandas(
                    data[feature_key].astype(str).astype("category"),
                    **kwargs,
                )  # type: ignore[attr-defined]
                table[feature_key] = feature_categ
        elif isinstance(data, dd.DataFrame):  # type: ignore[attr-defined]
            table = data[[coordinates[ax] for ax in axes]]
            table.columns = axes
            if feature_key is not None and data[feature_key].dtype.name != "category":
                table[feature_key] = data[feature_key].astype(str).astype("category")
        if instance_key is not None:
            table[instance_key] = data[instance_key]
        for c in [X, Y, Z]:
            if c in coordinates and c != coordinates[c] and c in data.columns:
                logger.info(
                    f'The column "{coordinates[c]}" has now been renamed to "{c}"; the column "{c}" was already '
                    f"present in the dataframe, and will be dropped."
                )
        if Z not in axes and Z in data.columns:
            logger.info(f"Column `{Z}` in `data` will be ignored since the data is 2D.")
        for c in set(data.columns) - {feature_key, instance_key, *coordinates.values(), X, Y, Z}:
            table[c] = data[c]
        return cls._add_metadata_and_validate(
            table, feature_key=feature_key, instance_key=instance_key, transformations=transformations
        )

    @classmethod
    def _add_metadata_and_validate(
        cls,
        data: DaskDataFrame,
        feature_key: str | None = None,
        instance_key: str | None = None,
        transformations: MappingToCoordinateSystem_t | None = None,
    ) -> DaskDataFrame:
        assert isinstance(data, dd.DataFrame)  # type: ignore[attr-defined]
        if feature_key is not None or instance_key is not None:
            data.attrs[cls.ATTRS_KEY] = {}
        if feature_key is not None:
            assert feature_key in data.columns
            data.attrs[cls.ATTRS_KEY][cls.FEATURE_KEY] = feature_key
        if instance_key is not None:
            assert instance_key in data.columns
            data.attrs[cls.ATTRS_KEY][cls.INSTANCE_KEY] = instance_key

        for c in data.columns:
            #  Here we are explicitly importing the categories
            #  but it is a convenient way to ensure that the categories are known.
            # It also just changes the state of the series, so it is not a big deal.
<<<<<<< HEAD
            if isinstance(data[c], CategoricalDtype) and not data[c].cat.known:
=======
            if isinstance(data[c].dtype, CategoricalDtype) and not data[c].cat.known:
>>>>>>> dfb000eb
                try:
                    data[c] = data[c].cat.set_categories(data[c].head(1).cat.categories)
                except ValueError:
                    logger.info(f"Column `{c}` contains unknown categories. Consider casting it.")

        _parse_transformations(data, transformations)
        cls.validate(data)
        # false positive with the PyCharm mypy plugin
        return data  # type: ignore[no-any-return]


class TableModel:
    ATTRS_KEY = "spatialdata_attrs"
    REGION_KEY = "region"
    REGION_KEY_KEY = "region_key"
    INSTANCE_KEY = "instance_key"

    def _validate_set_region_key(self, data: AnnData, region_key: str | None = None) -> None:
        """
        Validate the region key in table.uns or set a new region key as the region key column.

        Parameters
        ----------
        data
            The AnnData table.
        region_key
            The region key to be validated and set in table.uns.


        Raises
        ------
        ValueError
            If no region_key is found in table.uns and no region_key is provided as an argument.
        ValueError
            If the specified region_key in table.uns is not present as a column in table.obs.
        ValueError
            If the specified region key column is not present in table.obs.
        """
        attrs = data.uns.get(self.ATTRS_KEY)
        if attrs is None:
            data.uns[self.ATTRS_KEY] = attrs = {}
        table_region_key = attrs.get(self.REGION_KEY_KEY)
        if not region_key:
            if not table_region_key:
                raise ValueError(
                    "No region_key in table.uns and no region_key provided as argument. Please specify 'region_key'."
                )
            if data.obs.get(attrs[TableModel.REGION_KEY_KEY]) is None:
                raise ValueError(
                    f"Specified region_key in table.uns '{table_region_key}' is not "
                    f"present as column in table.obs. Please specify region_key."
                )
        else:
            if region_key not in data.obs:
                raise ValueError(f"'{region_key}' column not present in table.obs")
            attrs[self.REGION_KEY_KEY] = region_key

    def _validate_set_instance_key(self, data: AnnData, instance_key: str | None = None) -> None:
        """
        Validate the instance_key in table.uns or set a new instance_key as the instance_key column.

        If no instance_key is provided as argument, the presence of instance_key in table.uns is checked and validated.
        If instance_key is provided, presence in table.obs will be validated and if present it will be set as the new
        instance_key in table.uns.

        Parameters
        ----------
        data
            The AnnData table.

        instance_key
            The instance_key to be validated and set in table.uns.

        Raises
        ------
        ValueError
            If no instance_key is provided as argument and no instance_key is found in the `uns` attribute of table.
        ValueError
            If no instance_key is provided and the instance_key in table.uns does not match any column in table.obs.
        ValueError
            If provided instance_key is not present as table.obs column.
        """
        attrs = data.uns.get(self.ATTRS_KEY)
        if attrs is None:
            data.uns[self.ATTRS_KEY] = {}

        if not instance_key:
            if not attrs.get(TableModel.INSTANCE_KEY):
                raise ValueError(
                    "No instance_key in table.uns and no instance_key provided as argument. Please "
                    "specify instance_key."
                )
            if data.obs.get(attrs[self.INSTANCE_KEY]) is None:
                raise ValueError(
                    f"Specified instance_key in table.uns '{attrs.get(self.INSTANCE_KEY)}' is not present"
                    f" as column in table.obs. Please specify instance_key."
                )
        if instance_key:
            if instance_key in data.obs:
                attrs[self.INSTANCE_KEY] = instance_key
            else:
                raise ValueError(f"Instance key column '{instance_key}' not found in table.obs.")

    def _validate_table_annotation_metadata(self, data: AnnData) -> None:
        """
        Validate annotation metadata.

        Parameters
        ----------
        data
            The AnnData object containing the table annotation data.

        Raises
        ------
        ValueError
            If any of the required metadata keys are not found in the `adata.uns` dictionary or the `adata.obs`
            dataframe.

            - If "region" is not found in `adata.uns['ATTRS_KEY']`.
            - If "region_key" is not found in `adata.uns['ATTRS_KEY']`.
            - If "instance_key" is not found in `adata.uns['ATTRS_KEY']`.
            - If `attr[self.REGION_KEY_KEY]` is not found in `adata.obs`, with attr = adata.uns['ATTRS_KEY']
            - If `attr[self.INSTANCE_KEY]` is not found in `adata.obs`.
            - If the regions in `adata.uns['ATTRS_KEY']['self.REGION_KEY']` and the unique values of
                `attr[self.REGION_KEY_KEY]` do not match.

        Notes
        -----
        This does not check whether the annotation target of the table is present in a given SpatialData object. Rather
        it is an internal validation of the annotation metadata of the table.

        """
        attr = data.uns[self.ATTRS_KEY]

        if "region" not in attr:
            raise ValueError(f"`region` not found in `adata.uns['{self.ATTRS_KEY}']`.")
        if "region_key" not in attr:
            raise ValueError(f"`region_key` not found in `adata.uns['{self.ATTRS_KEY}']`.")
        if "instance_key" not in attr:
            raise ValueError(f"`instance_key` not found in `adata.uns['{self.ATTRS_KEY}']`.")

        if attr[self.REGION_KEY_KEY] not in data.obs:
            raise ValueError(f"`{attr[self.REGION_KEY_KEY]}` not found in `adata.obs`.")
        if attr[self.INSTANCE_KEY] not in data.obs:
            raise ValueError(f"`{attr[self.INSTANCE_KEY]}` not found in `adata.obs`.")
        expected_regions = attr[self.REGION_KEY] if isinstance(attr[self.REGION_KEY], list) else [attr[self.REGION_KEY]]
        found_regions = data.obs[attr[self.REGION_KEY_KEY]].unique().tolist()
        if len(set(expected_regions).symmetric_difference(set(found_regions))) > 0:
            raise ValueError(f"Regions in the AnnData object and `{attr[self.REGION_KEY_KEY]}` do not match.")

    def validate(
        self,
        data: AnnData,
    ) -> AnnData:
        """
        Validate the data.

        Parameters
        ----------
        data
            The data to validate.

        Returns
        -------
        The validated data.
        """
        if self.ATTRS_KEY not in data.uns:
            return data

        self._validate_table_annotation_metadata(data)

        return data

    @classmethod
    def parse(
        cls,
        adata: AnnData,
        region: str | list[str] | None = None,
        region_key: str | None = None,
        instance_key: str | None = None,
    ) -> AnnData:
        """
        Parse the :class:`anndata.AnnData` to be compatible with the model.

        Parameters
        ----------
        adata
            The AnnData object.
        region
            Region(s) to be used.
        region_key
            Key in `adata.obs` that specifies the region.
        instance_key
            Key in `adata.obs` that specifies the instance.

        Returns
        -------
        The parsed data.
        """
        # either all live in adata.uns or all be passed in as argument
        n_args = sum([region is not None, region_key is not None, instance_key is not None])
        if n_args == 0:
            return adata
        if n_args > 0:
            if cls.ATTRS_KEY in adata.uns:
                raise ValueError(
                    f"`{cls.REGION_KEY}`, `{cls.REGION_KEY_KEY}` and / or `{cls.INSTANCE_KEY}` is/has been passed as"
                    f"as argument(s). However, `adata.uns[{cls.ATTRS_KEY!r}]` has already been set."
                )
        elif cls.ATTRS_KEY in adata.uns:
            attr = adata.uns[cls.ATTRS_KEY]
            region = attr[cls.REGION_KEY]
            region_key = attr[cls.REGION_KEY_KEY]
            instance_key = attr[cls.INSTANCE_KEY]

        if region_key is None:
            raise ValueError(f"`{cls.REGION_KEY_KEY}` must be provided.")
        if isinstance(region, np.ndarray):
            region = region.tolist()
        if region is None:
            raise ValueError(f"`{cls.REGION_KEY}` must be provided.")
        region_: list[str] = region if isinstance(region, list) else [region]
        if not adata.obs[region_key].isin(region_).all():
            raise ValueError(f"`adata.obs[{region_key}]` values do not match with `{cls.REGION_KEY}` values.")
<<<<<<< HEAD
        if not isinstance(adata.obs[region_key], CategoricalDtype):
=======
        if not isinstance(adata.obs[region_key].dtype, CategoricalDtype):
>>>>>>> dfb000eb
            warnings.warn(
                f"Converting `{cls.REGION_KEY_KEY}: {region_key}` to categorical dtype.", UserWarning, stacklevel=2
            )
            adata.obs[region_key] = pd.Categorical(adata.obs[region_key])
        if instance_key is None:
            raise ValueError("`instance_key` must be provided.")
        if adata.obs[instance_key].dtype != int:
            try:
                warnings.warn(
                    f"Converting `{cls.INSTANCE_KEY}: {instance_key}` to integer dtype.", UserWarning, stacklevel=2
                )
                adata.obs[instance_key] = adata.obs[instance_key].astype(int)
            except IntCastingNaNError as exc:
                raise ValueError("Values within table.obs[] must be able to be coerced to int dtype.") from exc

        grouped = adata.obs.groupby(region_key, observed=True)
        grouped_size = grouped.size()
        grouped_nunique = grouped.nunique()
        not_unique = grouped_size[grouped_size != grouped_nunique[instance_key]].index.tolist()
        if not_unique:
            raise ValueError(
                f"Instance key column for region(s) `{', '.join(not_unique)}` does not contain only unique integers"
            )

        attr = {"region": region, "region_key": region_key, "instance_key": instance_key}
        adata.uns[cls.ATTRS_KEY] = attr
        return adata


Schema_t = Union[
    type[Image2DModel],
    type[Image3DModel],
    type[Labels2DModel],
    type[Labels3DModel],
    type[PointsModel],
    type[ShapesModel],
    type[TableModel],
]


def get_model(
    e: SpatialElement,
) -> Schema_t:
    """
    Get the model for the given element.

    Parameters
    ----------
    e
        The element.

    Returns
    -------
    The SpatialData model.
    """

    def _validate_and_return(
        schema: Schema_t,
        e: SpatialElement,
    ) -> Schema_t:
        schema().validate(e)
        return schema

    if isinstance(e, (SpatialImage, MultiscaleSpatialImage)):
        axes = get_axes_names(e)
        if "c" in axes:
            if "z" in axes:
                return _validate_and_return(Image3DModel, e)
            return _validate_and_return(Image2DModel, e)
        if "z" in axes:
            return _validate_and_return(Labels3DModel, e)
        return _validate_and_return(Labels2DModel, e)
    if isinstance(e, GeoDataFrame):
        return _validate_and_return(ShapesModel, e)
    if isinstance(e, DaskDataFrame):
        return _validate_and_return(PointsModel, e)
    if isinstance(e, AnnData):
        return _validate_and_return(TableModel, e)
    raise TypeError(f"Unsupported type {type(e)}")


def get_table_keys(table: AnnData) -> tuple[str | list[str], str, str]:
    """
    Get the table keys giving information about what spatial element is annotated.

    The first element returned gives information regarding which spatial elements are annotated by the table, the second
    element gives information which column in table.obs contains the information which spatial element is annotated
    by each row in the table and the instance key indicates the column in obs giving information of the id of each row.

    Parameters
    ----------
    table:
        AnnData table for which to retrieve the spatialdata_attrs keys.

    Returns
    -------
    The keys in table.uns['spatialdata_attrs']
    """
    if table.uns.get(TableModel.ATTRS_KEY):
        attrs = table.uns[TableModel.ATTRS_KEY]
        return attrs[TableModel.REGION_KEY], attrs[TableModel.REGION_KEY_KEY], attrs[TableModel.INSTANCE_KEY]

    raise ValueError(
        "No spatialdata_attrs key found in table.uns, therefore, no table keys found. Please parse the table."
    )


def check_target_region_column_symmetry(table: AnnData, region_key: str, target: str | pd.Series) -> None:
    """
    Check region and region_key column symmetry.

    This checks whether the specified targets are also present in the region key column in obs and raises an error
    if this is not the case.

    Parameters
    ----------
    table
        Table annotating specific SpatialElements
    region_key
        The column in obs containing for each row which SpatialElement is annotated by that row.
    target
         Name of target(s) SpatialElement(s)

    Raises
    ------
    ValueError
        If there is a mismatch between specified target regions and regions in the region key column of table.obs.

    Example
    -------
    Assuming we have a table with region column in obs given by `region_key` called 'region' for which we want to check
    whether it contains the specified annotation targets in the `target` variable as `pd.Series['region1', 'region2']`:

    ```python
    check_target_region_column_symmetry(table, region_key=region_key, target=target)
    ```

    This returns None if both specified targets are present in the region_key obs column. In this case the annotation
    targets can be safely set. If not then a ValueError is raised stating the elements that are not shared between
    the region_key column in obs and the specified targets.
    """
    found_regions = set(table.obs[region_key].unique().tolist())
    target_element_set = [target] if isinstance(target, str) else target
    symmetric_difference = found_regions.symmetric_difference(target_element_set)
    if symmetric_difference:
        raise ValueError(
            f"Mismatch(es) found between regions in region column in obs and target element: "
            f"{', '.join(diff for diff in symmetric_difference)}"
        )<|MERGE_RESOLUTION|>--- conflicted
+++ resolved
@@ -20,10 +20,7 @@
 from multiscale_spatial_image.multiscale_spatial_image import MultiscaleSpatialImage
 from multiscale_spatial_image.to_multiscale.to_multiscale import Methods
 from pandas import CategoricalDtype
-<<<<<<< HEAD
 from pandas.errors import IntCastingNaNError
-=======
->>>>>>> dfb000eb
 from shapely._geometry import GeometryType
 from shapely.geometry import MultiPolygon, Point, Polygon
 from shapely.geometry.collection import GeometryCollection
@@ -481,11 +478,7 @@
             raise ValueError(f":attr:`dask.dataframe.core.DataFrame.attrs` does not contain `{cls.TRANSFORM_KEY}`.")
         if cls.ATTRS_KEY in data.attrs and "feature_key" in data.attrs[cls.ATTRS_KEY]:
             feature_key = data.attrs[cls.ATTRS_KEY][cls.FEATURE_KEY]
-<<<<<<< HEAD
-            if not isinstance(data[feature_key], CategoricalDtype):
-=======
             if not isinstance(data[feature_key].dtype, CategoricalDtype):
->>>>>>> dfb000eb
                 logger.info(f"Feature key `{feature_key}`could be of type `pd.Categorical`. Consider casting it.")
 
     @singledispatchmethod
@@ -639,11 +632,7 @@
             #  Here we are explicitly importing the categories
             #  but it is a convenient way to ensure that the categories are known.
             # It also just changes the state of the series, so it is not a big deal.
-<<<<<<< HEAD
-            if isinstance(data[c], CategoricalDtype) and not data[c].cat.known:
-=======
             if isinstance(data[c].dtype, CategoricalDtype) and not data[c].cat.known:
->>>>>>> dfb000eb
                 try:
                     data[c] = data[c].cat.set_categories(data[c].head(1).cat.categories)
                 except ValueError:
@@ -868,11 +857,7 @@
         region_: list[str] = region if isinstance(region, list) else [region]
         if not adata.obs[region_key].isin(region_).all():
             raise ValueError(f"`adata.obs[{region_key}]` values do not match with `{cls.REGION_KEY}` values.")
-<<<<<<< HEAD
-        if not isinstance(adata.obs[region_key], CategoricalDtype):
-=======
         if not isinstance(adata.obs[region_key].dtype, CategoricalDtype):
->>>>>>> dfb000eb
             warnings.warn(
                 f"Converting `{cls.REGION_KEY_KEY}: {region_key}` to categorical dtype.", UserWarning, stacklevel=2
             )

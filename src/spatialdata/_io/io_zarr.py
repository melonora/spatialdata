import os
import warnings
from json import JSONDecodeError
from pathlib import Path
from typing import Literal, cast

import zarr.storage
from anndata import AnnData
from ome_zarr.format import Format
from pyarrow import ArrowInvalid
from zarr.errors import ArrayNotFoundError

from spatialdata._core.spatialdata import SpatialData
from spatialdata._io._utils import (
    BadFileHandleMethod,
    _resolve_zarr_store,
    handle_read_errors,
)
from spatialdata._io.io_points import PointsReader
from spatialdata._io.io_raster import MultiscaleReader
from spatialdata._io.io_shapes import ShapesReader
from spatialdata._io.io_table import TablesReader
from spatialdata._logging import logger
from spatialdata.models import SpatialElement

ReadClasses = MultiscaleReader | PointsReader | ShapesReader | TablesReader


def _read_zarr_group_spatialdata_element(
    root_group: zarr.Group,
    root_store_path: str,
    selector: set[str],
    read_func: ReadClasses,
    group_name: Literal["images", "labels", "shapes", "points", "tables"],
    element_type: Literal["image", "labels", "shapes", "points", "tables"],
    element_container: dict[str, SpatialElement | AnnData],
    on_bad_files: Literal[BadFileHandleMethod.ERROR, BadFileHandleMethod.WARN],
) -> None:
    with handle_read_errors(
        on_bad_files,
        location=group_name,
        exc_types=JSONDecodeError,
    ):
        if group_name in selector and group_name in root_group:
            group = root_group[group_name]
            if isinstance(read_func, TablesReader):
                read_func(root_store_path, group, element_container, on_bad_files=on_bad_files)
            else:
                count = 0
                for subgroup_name in group:
                    if Path(subgroup_name).name.startswith("."):
                        # skip hidden files like .zgroup or .zmetadata
                        continue
                    elem_group = group[subgroup_name]
                    elem_group_path = os.path.join(root_store_path, elem_group.path)
                    with handle_read_errors(
                        on_bad_files,
                        location=f"{group.path}/{subgroup_name}",
                        exc_types=(KeyError, ArrayNotFoundError, OSError, ArrowInvalid, JSONDecodeError),
                    ):
                        if isinstance(read_func, MultiscaleReader):
                            element = read_func(elem_group_path, cast(Literal["image", "labels"], element_type))
                        if isinstance(read_func, PointsReader | ShapesReader):
                            element = read_func(elem_group_path)
                        element_container[subgroup_name] = element
                        count += 1
                logger.debug(f"Found {count} elements in {group}")


def get_raster_format_for_read(group: zarr.Group, sdata_version: Literal["0.1", "0.2"]) -> Format:
    """Get raster format of stored raster data.

    This checks the image or label element zarr group metadata to retrieve the format that is used by
    ome-zarr's ZarrLocation for reading the data.

    Parameters
    ----------
    group
        The zarr group of the raster element to be read.
    sdata_version
        The version of the SpatialData zarr store retrieved from the spatialdata attributes.

    Returns
    -------
    The ome-zarr format to use for reading the raster element.
    """
    from spatialdata._io.format import SdataVersion_to_Format

    if sdata_version == "0.1":
        group_version = group.metadata.attributes["multiscales"][0]["version"]
    if sdata_version == "0.2":
        group_version = group.metadata.attributes["ome"]["version"]
    return SdataVersion_to_Format[group_version]


def read_zarr(
    store: str | Path,
    selection: None | tuple[str] = None,
    on_bad_files: Literal[BadFileHandleMethod.ERROR, BadFileHandleMethod.WARN] = BadFileHandleMethod.ERROR,
) -> SpatialData:
    """
    Read a SpatialData dataset from a zarr store (on-disk or remote).

    Parameters
    ----------
    store
        Path to the zarr store (on-disk or remote).

    selection
        List of elements to read from the zarr store (images, labels, points, shapes, table). If None, all elements are
        read.

    on_bad_files
        Specifies what to do upon encountering a bad file, e.g. corrupted, invalid or missing files.
        Allowed values are :

        - 'error', raise an exception when a bad file is encountered. Reading aborts immediately
          with an error.
        - 'warn', raise a warning when a bad file is encountered and skip that file. A SpatialData
          object is returned containing only elements that could be read. Failures can only be
          determined from the warnings.

    Returns
    -------
    A SpatialData object.
    """
    from spatialdata._io._utils import _resolve_zarr_store

    resolved_store = _resolve_zarr_store(store)
    root_group = zarr.open_group(resolved_store, mode="r")
    sdata_version = root_group.metadata.attributes["spatialdata_attrs"]["version"]
    root_store_path = root_group.store.root

    images: dict[str, SpatialElement] = {}
    labels: dict[str, SpatialElement] = {}
    points: dict[str, SpatialElement] = {}
    tables: dict[str, AnnData] = {}
    shapes: dict[str, SpatialElement] = {}

    selector = {"images", "labels", "points", "shapes", "tables"} if not selection else set(selection or [])
    logger.debug(f"Reading selection {selector}")

<<<<<<< HEAD
    group_readers: dict[
        Literal["images", "labels", "shapes", "points", "tables"],
        tuple[
            ReadClasses, Literal["image", "labels", "shapes", "points", "tables"], dict[str, SpatialElement | AnnData]
        ],
    ] = {
        "images": (MultiscaleReader(), "image", images),
        "labels": (MultiscaleReader(), "labels", labels),
        "points": (PointsReader(), "points", points),
        "shapes": (ShapesReader(), "shapes", shapes),
        "tables": (TablesReader(), "tables", tables),
    }
    for group_name, (reader, raster_type, container) in group_readers.items():
        _read_zarr_group_spatialdata_element(
            root_group,
            root_store_path,
            selector,
            reader,
            group_name,
            raster_type,
            container,
=======
    # We raise OS errors instead for some read errors now as in zarr v3 with some corruptions nothing will be read.
    # related to images / labels.
    with handle_read_errors(
        on_bad_files,
        location="images",
        exc_types=JSONDecodeError,
    ):
        if "images" in selector and "images" in root_group:
            group = root_group["images"]
            count = 0
            for subgroup_name in group:
                if Path(subgroup_name).name.startswith("."):
                    # skip hidden files like .zgroup or .zmetadata
                    continue
                elem_group = group[subgroup_name]
                reader_format = get_raster_format_for_read(elem_group, sdata_version)
                elem_group_path = os.path.join(root_store_path, elem_group.path)
                with handle_read_errors(
                    on_bad_files,
                    location=f"{group.path}/{subgroup_name}",
                    exc_types=(
                        KeyError,
                        ArrayNotFoundError,
                        OSError,
                    ),
                ):
                    element = _read_multiscale(elem_group_path, raster_type="image", reader_format=reader_format)
                    images[subgroup_name] = element
                    count += 1
            logger.debug(f"Found {count} elements in {group}")

    # read multiscale labels
    with handle_read_errors(
        on_bad_files,
        location="labels",
        exc_types=JSONDecodeError,
    ):
        if "labels" in selector and "labels" in root_group:
            group = root_group["labels"]
            count = 0
            for subgroup_name in group:
                if Path(subgroup_name).name.startswith("."):
                    # skip hidden files like .zgroup or .zmetadata
                    continue
                elem_group = group[subgroup_name]
                reader_format = get_raster_format_for_read(elem_group, sdata_version)
                elem_group_path = root_store_path / elem_group.path
                with handle_read_errors(
                    on_bad_files,
                    location=f"{group.path}/{subgroup_name}",
                    exc_types=(
                        KeyError,
                        ArrayNotFoundError,
                        OSError,
                    ),
                ):
                    labels[subgroup_name] = _read_multiscale(
                        elem_group_path, raster_type="labels", reader_format=reader_format
                    )
                    count += 1
            logger.debug(f"Found {count} elements in {group}")
    # now read rest of the data
    with handle_read_errors(
        on_bad_files,
        location="points",
        exc_types=JSONDecodeError,
    ):
        if "points" in selector and "points" in root_group:
            group = root_group["points"]
            count = 0
            for subgroup_name in group:
                elem_group = group[subgroup_name]
                if Path(subgroup_name).name.startswith("."):
                    # skip hidden files like .zgroup or .zmetadata
                    continue
                elem_group_path = os.path.join(root_store_path, elem_group.path)
                with handle_read_errors(
                    on_bad_files,
                    location=f"{group.path}/{subgroup_name}",
                    exc_types=(KeyError, ArrowInvalid, JSONDecodeError),
                ):
                    points[subgroup_name] = _read_points(elem_group_path)
                    count += 1
            logger.debug(f"Found {count} elements in {group}")

    with handle_read_errors(
        on_bad_files,
        location="shapes",
        exc_types=JSONDecodeError,
    ):
        if "shapes" in selector and "shapes" in root_group:
            group = root_group["shapes"]
            count = 0
            for subgroup_name in group:
                if Path(subgroup_name).name.startswith("."):
                    # skip hidden files like .zgroup or .zmetadata
                    continue
                elem_group = group[subgroup_name]
                elem_group_path = os.path.join(root_store_path, elem_group.path)
                with handle_read_errors(
                    on_bad_files,
                    location=f"{group.path}/{subgroup_name}",
                    exc_types=(
                        JSONDecodeError,
                        KeyError,
                        ArrayNotFoundError,
                    ),
                ):
                    shapes[subgroup_name] = _read_shapes(elem_group_path)
                    count += 1
            logger.debug(f"Found {count} elements in {group}")
    if "tables" in selector and "tables" in root_group:
        with handle_read_errors(
>>>>>>> 709bdd83
            on_bad_files,
        )

    # read attrs metadata
    attrs = root_group.attrs.asdict()
    if "spatialdata_attrs" in attrs:
        # when refactoring the read_zarr function into reading componenets separately (and according to the version),
        # we can move the code below (.pop()) into attrs_from_dict()
        attrs.pop("spatialdata_attrs")
    else:
        attrs = None

    sdata = SpatialData(
        images=images,
        labels=labels,
        points=points,
        shapes=shapes,
        tables=tables,
        attrs=attrs,
    )
    sdata.path = Path(store)
    return sdata


def _get_groups_for_element(
    zarr_path: Path, element_type: str, element_name: str, use_consolidated: bool = True
) -> tuple[zarr.Group, zarr.Group, zarr.Group]:
    """
    Get the Zarr groups for the root, element_type and element for a specific element.

    The store must exist, but creates the element type group and the element group if they don't exist. In all cases
    the zarr group will also be opened. When writing data to disk this should always be done with 'use_consolidated'
    being 'False'. If a user wrote the data previously with consolidation of the metadata and then they write new data
    in the zarr store, it can give errors otherwise, due to partially written elements not yet being present in the
    consolidated metadata store, e.g. when first writing the element and then opening the zarr group again for writing
    transformations.

    Parameters
    ----------
    zarr_path
        The path to the Zarr storage.
    element_type
        type of the element; must be in ["images", "labels", "points", "polygons", "shapes", "tables"].
    element_name
        name of the element
    use_consolidated
        whether to open zarr groups using consolidated metadata. This should be false when writing as we open
        zarr groups multiple times when writing an element. If the consolidated metadata store is out of sync with
        what is written on disk this leads to errors.

    Returns
    -------
    The Zarr groups for the root, element_type and element for a specific element.
    """
    if not isinstance(zarr_path, Path):
        raise ValueError("zarr_path should be a Path object")

    if element_type not in [
        "images",
        "labels",
        "points",
        "polygons",
        "shapes",
        "tables",
    ]:
        raise ValueError(f"Unknown element type {element_type}")
    resolved_store = _resolve_zarr_store(zarr_path)

    # When writing, use_consolidated must be set to False. Otherwise, the metadata store
    # can get out of sync with newly added elements (e.g., labels), leading to errors.
    root_group = zarr.open_group(store=resolved_store, mode="r+", use_consolidated=use_consolidated)
    element_type_group = root_group.require_group(element_type)
    element_type_group = zarr.open_group(element_type_group.store_path, mode="a", use_consolidated=use_consolidated)

    element_name_group = element_type_group.require_group(element_name)
    return root_group, element_type_group, element_name_group


def _group_for_element_exists(zarr_path: Path, element_type: str, element_name: str) -> bool:
    """
    Check if the group for an element exists.

    Parameters
    ----------
    element_type
        type of the element; must be in ["images", "labels", "points", "polygons", "shapes", "tables"].
    element_name
        name of the element

    Returns
    -------
    True if the group exists, False otherwise.
    """
    store = _resolve_zarr_store(zarr_path)
    root = zarr.open_group(store=store, mode="r")
    assert element_type in [
        "images",
        "labels",
        "points",
        "polygons",
        "shapes",
        "tables",
    ]
    exists = element_type in root and element_name in root[element_type]
    store.close()
    return exists


def _write_consolidated_metadata(path: Path | str | None) -> None:
    if path is not None:
        f = zarr.open_group(path, mode="r+", use_consolidated=False)
        # .parquet files are not recognized as proper zarr and thus throw a warning. This does not affect SpatialData.
        # and therefore we silence it for our users as they can't do anything about this.
        # TODO check with remote PR whether we can prevent this warning at least for points data and whether with zarrv3
        # that pr would still work.
        with warnings.catch_warnings():
            warnings.filterwarnings("ignore", category=zarr.errors.ZarrUserWarning)
            zarr.consolidate_metadata(f.store)
        f.store.close()<|MERGE_RESOLUTION|>--- conflicted
+++ resolved
@@ -29,6 +29,7 @@
 def _read_zarr_group_spatialdata_element(
     root_group: zarr.Group,
     root_store_path: str,
+    sdata_version: Literal["0.1", "0.2"],
     selector: set[str],
     read_func: ReadClasses,
     group_name: Literal["images", "labels", "shapes", "points", "tables"],
@@ -59,7 +60,10 @@
                         exc_types=(KeyError, ArrayNotFoundError, OSError, ArrowInvalid, JSONDecodeError),
                     ):
                         if isinstance(read_func, MultiscaleReader):
-                            element = read_func(elem_group_path, cast(Literal["image", "labels"], element_type))
+                            reader_format = get_raster_format_for_read(elem_group, sdata_version)
+                            element = read_func(
+                                elem_group_path, cast(Literal["image", "labels"], element_type), reader_format
+                            )
                         if isinstance(read_func, PointsReader | ShapesReader):
                             element = read_func(elem_group_path)
                         element_container[subgroup_name] = element
@@ -140,7 +144,6 @@
     selector = {"images", "labels", "points", "shapes", "tables"} if not selection else set(selection or [])
     logger.debug(f"Reading selection {selector}")
 
-<<<<<<< HEAD
     group_readers: dict[
         Literal["images", "labels", "shapes", "points", "tables"],
         tuple[
@@ -157,126 +160,12 @@
         _read_zarr_group_spatialdata_element(
             root_group,
             root_store_path,
+            sdata_version,
             selector,
             reader,
             group_name,
             raster_type,
             container,
-=======
-    # We raise OS errors instead for some read errors now as in zarr v3 with some corruptions nothing will be read.
-    # related to images / labels.
-    with handle_read_errors(
-        on_bad_files,
-        location="images",
-        exc_types=JSONDecodeError,
-    ):
-        if "images" in selector and "images" in root_group:
-            group = root_group["images"]
-            count = 0
-            for subgroup_name in group:
-                if Path(subgroup_name).name.startswith("."):
-                    # skip hidden files like .zgroup or .zmetadata
-                    continue
-                elem_group = group[subgroup_name]
-                reader_format = get_raster_format_for_read(elem_group, sdata_version)
-                elem_group_path = os.path.join(root_store_path, elem_group.path)
-                with handle_read_errors(
-                    on_bad_files,
-                    location=f"{group.path}/{subgroup_name}",
-                    exc_types=(
-                        KeyError,
-                        ArrayNotFoundError,
-                        OSError,
-                    ),
-                ):
-                    element = _read_multiscale(elem_group_path, raster_type="image", reader_format=reader_format)
-                    images[subgroup_name] = element
-                    count += 1
-            logger.debug(f"Found {count} elements in {group}")
-
-    # read multiscale labels
-    with handle_read_errors(
-        on_bad_files,
-        location="labels",
-        exc_types=JSONDecodeError,
-    ):
-        if "labels" in selector and "labels" in root_group:
-            group = root_group["labels"]
-            count = 0
-            for subgroup_name in group:
-                if Path(subgroup_name).name.startswith("."):
-                    # skip hidden files like .zgroup or .zmetadata
-                    continue
-                elem_group = group[subgroup_name]
-                reader_format = get_raster_format_for_read(elem_group, sdata_version)
-                elem_group_path = root_store_path / elem_group.path
-                with handle_read_errors(
-                    on_bad_files,
-                    location=f"{group.path}/{subgroup_name}",
-                    exc_types=(
-                        KeyError,
-                        ArrayNotFoundError,
-                        OSError,
-                    ),
-                ):
-                    labels[subgroup_name] = _read_multiscale(
-                        elem_group_path, raster_type="labels", reader_format=reader_format
-                    )
-                    count += 1
-            logger.debug(f"Found {count} elements in {group}")
-    # now read rest of the data
-    with handle_read_errors(
-        on_bad_files,
-        location="points",
-        exc_types=JSONDecodeError,
-    ):
-        if "points" in selector and "points" in root_group:
-            group = root_group["points"]
-            count = 0
-            for subgroup_name in group:
-                elem_group = group[subgroup_name]
-                if Path(subgroup_name).name.startswith("."):
-                    # skip hidden files like .zgroup or .zmetadata
-                    continue
-                elem_group_path = os.path.join(root_store_path, elem_group.path)
-                with handle_read_errors(
-                    on_bad_files,
-                    location=f"{group.path}/{subgroup_name}",
-                    exc_types=(KeyError, ArrowInvalid, JSONDecodeError),
-                ):
-                    points[subgroup_name] = _read_points(elem_group_path)
-                    count += 1
-            logger.debug(f"Found {count} elements in {group}")
-
-    with handle_read_errors(
-        on_bad_files,
-        location="shapes",
-        exc_types=JSONDecodeError,
-    ):
-        if "shapes" in selector and "shapes" in root_group:
-            group = root_group["shapes"]
-            count = 0
-            for subgroup_name in group:
-                if Path(subgroup_name).name.startswith("."):
-                    # skip hidden files like .zgroup or .zmetadata
-                    continue
-                elem_group = group[subgroup_name]
-                elem_group_path = os.path.join(root_store_path, elem_group.path)
-                with handle_read_errors(
-                    on_bad_files,
-                    location=f"{group.path}/{subgroup_name}",
-                    exc_types=(
-                        JSONDecodeError,
-                        KeyError,
-                        ArrayNotFoundError,
-                    ),
-                ):
-                    shapes[subgroup_name] = _read_shapes(elem_group_path)
-                    count += 1
-            logger.debug(f"Found {count} elements in {group}")
-    if "tables" in selector and "tables" in root_group:
-        with handle_read_errors(
->>>>>>> 709bdd83
             on_bad_files,
         )
 

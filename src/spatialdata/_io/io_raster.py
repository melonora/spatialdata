from pathlib import Path
from typing import Any, Literal

import dask.array as da
import numpy as np
import zarr
from ome_zarr.format import Format
from ome_zarr.io import ZarrLocation
from ome_zarr.reader import Multiscales, Node, Reader
from ome_zarr.types import JSONDict
from ome_zarr.writer import _get_valid_axes
from ome_zarr.writer import write_image as write_image_ngff
from ome_zarr.writer import write_labels as write_labels_ngff
from ome_zarr.writer import write_multiscale as write_multiscale_ngff
from ome_zarr.writer import write_multiscale_labels as write_multiscale_labels_ngff
from xarray import DataArray, Dataset, DataTree

from spatialdata._io._utils import (
    _get_transformations_from_ngff_dict,
    overwrite_coordinate_transformations_raster,
)
from spatialdata._io.format import (
    CurrentRasterFormat,
    RasterFormatType,
    get_ome_zarr_format,
)
from spatialdata._utils import get_pyramid_levels
from spatialdata.models._utils import get_channel_names
from spatialdata.models.models import ATTRS_KEY
from spatialdata.transformations._utils import (
    _get_transformations,
    _get_transformations_xarray,
    _set_transformations,
    compute_coordinates,
)


<<<<<<< HEAD
def _read_multiscale(store: str | Path, raster_type: Literal["image", "labels"]) -> DataArray | DataTree:
=======
def _get_multiscale_nodes(image_nodes: list[Node], nodes: list[Node]) -> list[Node]:
    """Get nodes with Multiscales spec from a list of nodes.

    The nodes with the Multiscales spec are the nodes used for reading in image and label data. We only have to check
    the multiscales now, while before we also had to check the label spec. In the new ome-zarr-py though labels can have
    the Label spec, these do not contain the multiscales anymore used to read the data. They can contain label specific
    metadata though.

    Parameters
    ----------
    image_nodes
        List of nodes returned from the ome-zarr-py Reader.
    nodes
        List to append the nodes with the multiscales spec to.

    Returns
    -------
    List of nodes with the multiscales spec.
    """
    if len(image_nodes):
        for node in image_nodes:
            # Labels are now also Multiscales in newer version of ome-zarr-py
            if np.any([isinstance(spec, Multiscales) for spec in node.specs]):
                nodes.append(node)
    return nodes


def _read_multiscale(
    store: str | Path, raster_type: Literal["image", "labels"], reader_format: Format
) -> DataArray | DataTree:
>>>>>>> 709bdd83
    assert isinstance(store, str | Path)
    assert raster_type in ["image", "labels"]

    nodes: list[Node] = []
    image_loc = ZarrLocation(store, fmt=reader_format)
    if exists := image_loc.exists():
        image_reader = Reader(image_loc)()
        image_nodes = list(image_reader)
        nodes = _get_multiscale_nodes(image_nodes, nodes)
    else:
        raise OSError(
            f"Image location {image_loc} does not seem to exist. If it does, potentially the zarr.json (or .zattrs) "
            f"file inside is corrupted or not present or the image files themselves are corrupted."
        )
    if len(nodes) != 1:
        if not exists:
            raise ValueError(
                f"len(nodes) = {len(nodes)}, expected 1 and image location {image_loc} "
                "does not exist. Unable to read the NGFF file. Please report this bug "
                "and attach a minimal data example."
            )
        raise OSError(
            f"Image location {image_loc} exists, but len(nodes) = {len(nodes)}, expected 1. Element "
            f"{image_loc.basename()} is potentially corrupted. Please report this bug and attach a minimal data "
            f"example."
        )

    node = nodes[0]
    loaded_node = node.load(Multiscales)
    datasets, multiscales = (
        loaded_node.datasets,
        loaded_node.zarr.root_attrs["multiscales"],
    )
    # This works for all versions as in zarr v3 the level of the 'ome' key is taken as root_attrs.
    omero_metadata = loaded_node.zarr.root_attrs.get("omero")
    # TODO: check if below is still valid
    legacy_channels_metadata = node.load(Multiscales).zarr.root_attrs.get("channels_metadata", None)  # legacy v0.1
    assert len(multiscales) == 1
    # checking for multiscales[0]["coordinateTransformations"] would make fail
    # something that doesn't have coordinateTransformations in top level
    # which is true for the current version of the spec
    # and for instance in the xenium example
    encoded_ngff_transformations = multiscales[0]["coordinateTransformations"]
    transformations = _get_transformations_from_ngff_dict(encoded_ngff_transformations)
    # if image, read channels metadata
    channels: list[Any] | None = None
    if raster_type == "image":
        if legacy_channels_metadata is not None:
            channels = [d["label"] for d in legacy_channels_metadata["channels"]]
        if omero_metadata is not None:
            channels = [d["label"] for d in omero_metadata["channels"]]
    axes = [i["name"] for i in node.metadata["axes"]]
    if len(datasets) > 1:
        multiscale_image = {}
        for i, d in enumerate(datasets):
            data = node.load(Multiscales).array(resolution=d)
            multiscale_image[f"scale{i}"] = Dataset(
                {
                    "image": DataArray(
                        data,
                        name="image",
                        dims=axes,
                        coords={"c": channels} if channels is not None else {},
                    )
                }
            )
        msi = DataTree.from_dict(multiscale_image)
        _set_transformations(msi, transformations)
        return compute_coordinates(msi)

    data = node.load(Multiscales).array(resolution=datasets[0])
    si = DataArray(
        data,
        name="image",
        dims=axes,
        coords={"c": channels} if channels is not None else {},
    )
    _set_transformations(si, transformations)
    return compute_coordinates(si)


def _get_multiscale_nodes(image_nodes: list[Node], nodes: list[Node]) -> list[Node]:
    """Get nodes with Multiscales spec from a list of nodes.

    The nodes with the Multiscales spec are the nodes used for reading in image and label data. We only have to check
    the multiscales now, while before we also had to check the label spec. In the new ome-zarr-py though labels can have
    the Label spec, these do not contain the multiscales anymore used to read the data. They can contain label specific
    metadata though.

    Parameters
    ----------
    image_nodes
        List of nodes returned from the ome-zarr-py Reader.
    nodes
        List to append the nodes with the multiscales spec to.

    Returns
    -------
    List of nodes with the multiscales spec.
    """
    if len(image_nodes):
        for node in image_nodes:
            # Labels are now also Multiscales in newer version of ome-zarr-py
            if np.any([isinstance(spec, Multiscales) for spec in node.specs]):
                nodes.append(node)
    return nodes


class MultiscaleReader:
    def __call__(self, path: str | Path, raster_type: Literal["image", "labels"]) -> DataArray | DataTree:
        return _read_multiscale(path, raster_type)


def _write_raster(
    raster_type: Literal["image", "labels"],
    raster_data: DataArray | DataTree,
    group: zarr.Group,
    name: str,
    raster_format: RasterFormatType,
    storage_options: JSONDict | list[JSONDict] | None = None,
    label_metadata: JSONDict | None = None,
    **metadata: str | JSONDict | list[JSONDict],
) -> None:
    """Write raster data to disk.

    Parameters
    ----------
    raster_type
        Whether the raster data pertains to a image or labels 'SpatialElement`.
    raster_data
        The raster data to write.
    group
        The zarr group in the 'image' or 'labels' zarr group to write the raster data to.
    name: str
        The name of the raster element.
    raster_format
        The format used to write the raster data.
    storage_options
        Additional options for writing the raster data, like chunks and compression.
    label_metadata
        Label metadata which can only be defined when writing 'labels'.
    metadata
        Additional metadata for the raster element
    """
    if raster_type not in ["image", "labels"]:
        raise ValueError(f"{raster_type} is not a valid raster type. Must be 'image' or 'labels'.")
    # "name" and "label_metadata" are only used for labels. "name" is written in write_multiscale_ngff() but ignored in
    # write_image_ngff() (possibly an ome-zarr-py bug). We only use "name" to ensure correct group access in the
    # ome-zarr API.
    if raster_type == "labels":
        metadata["name"] = name
        metadata["label_metadata"] = label_metadata

    # convert channel names to channel metadata in omero
    if raster_type == "image":
        metadata["metadata"] = {"omero": {"channels": []}}
        channels = get_channel_names(raster_data)
        for c in channels:
            metadata["metadata"]["omero"]["channels"].append({"label": c})  # type: ignore[union-attr, index, call-overload]

    if isinstance(raster_data, DataArray):
        _write_raster_dataarray(
            raster_type,
            group,
            name,
            raster_data,
            raster_format,
            storage_options,
            **metadata,
        )
    elif isinstance(raster_data, DataTree):
        _write_raster_datatree(
            raster_type,
            group,
            name,
            raster_data,
            raster_format,
            storage_options,
            **metadata,
        )
    else:
        raise ValueError("Not a valid labels object")

    group = group["labels"][name] if raster_type == "labels" else group
    if ATTRS_KEY not in group.attrs:
        group.attrs[ATTRS_KEY] = {}
    attrs = group.attrs[ATTRS_KEY]
    attrs["version"] = raster_format.spatialdata_format_version
    # triggers the write operation
    group.attrs[ATTRS_KEY] = attrs


def _write_raster_dataarray(
    raster_type: Literal["image", "labels"],
    group: zarr.Group,
    element_name: str,
    raster_data: DataArray,
    raster_format: RasterFormatType,
    storage_options: JSONDict | list[JSONDict] | None = None,
    **metadata: str | JSONDict | list[JSONDict],
) -> None:
    """Write raster data of type DataArray to disk.

    Parameters
    ----------
    raster_type
        Whether the raster data pertains to a image or labels 'SpatialElement`.
    group
        The zarr group in the 'image' or 'labels' zarr group to write the raster data to.
    element_name
        The name of the raster element.
    raster_data
        The raster data to write.
    raster_format
        The format used to write the raster data.
    storage_options
        Additional options for writing the raster data, like chunks and compression.
    metadata
        Additional metadata for the raster element
    """
    write_single_scale_ngff = write_image_ngff if raster_type == "image" else write_labels_ngff

    data = raster_data.data
    transformations = _get_transformations(raster_data)
    if transformations is None:
        raise ValueError(f"{element_name} does not have any transformations and can therefore not be written.")
    input_axes: tuple[str, ...] = tuple(raster_data.dims)
    chunks = raster_data.chunks
    parsed_axes = _get_valid_axes(axes=list(input_axes), fmt=raster_format)
    if storage_options is not None:
        if "chunks" not in storage_options and isinstance(storage_options, dict):
            storage_options["chunks"] = chunks
    else:
        storage_options = {"chunks": chunks}
    # Scaler needs to be None since we are passing the data already downscaled for the multiscale case.
    # We need  this because the argument of write_image_ngff is called image while the argument of
    # write_labels_ngff is called label.
    metadata[raster_type] = data
    ome_zarr_format = get_ome_zarr_format(raster_format)
    write_single_scale_ngff(
        group=group,
        scaler=None,
        fmt=ome_zarr_format,
        axes=parsed_axes,
        coordinate_transformations=None,
        storage_options=storage_options,
        **metadata,
    )

    trans_group = group["labels"][element_name] if raster_type == "labels" else group
    overwrite_coordinate_transformations_raster(
        group=trans_group,
        transformations=transformations,
        axes=input_axes,
        raster_format=raster_format,
    )


def _write_raster_datatree(
    raster_type: Literal["image", "labels"],
    group: zarr.Group,
    element_name: str,
    raster_data: DataTree,
    raster_format: RasterFormatType,
    storage_options: JSONDict | list[JSONDict] | None = None,
    **metadata: str | JSONDict | list[JSONDict],
) -> None:
    """Write raster data of type DataTree to disk.

    Parameters
    ----------
    raster_type
        Whether the raster data pertains to a image or labels 'SpatialElement`.
    group
        The zarr group in the 'image' or 'labels' zarr group to write the raster data to.
    element_name
        The name of the raster element.
    raster_data
        The raster data to write.
    raster_format
        The format used to write the raster data.
    storage_options
        Additional options for writing the raster data, like chunks and compression.
    metadata
        Additional metadata for the raster element
    """
    write_multi_scale_ngff = write_multiscale_ngff if raster_type == "image" else write_multiscale_labels_ngff
    data = get_pyramid_levels(raster_data, attr="data")
    list_of_input_axes: list[Any] = get_pyramid_levels(raster_data, attr="dims")
    assert len(set(list_of_input_axes)) == 1
    input_axes = list_of_input_axes[0]
    # saving only the transformations of the first scale
    d = dict(raster_data["scale0"])
    assert len(d) == 1
    xdata = d.values().__iter__().__next__()
    transformations = _get_transformations_xarray(xdata)
    if transformations is None:
        raise ValueError(f"{element_name} does not have any transformations and can therefore not be written.")
    chunks = get_pyramid_levels(raster_data, "chunks")

    parsed_axes = _get_valid_axes(axes=list(input_axes), fmt=raster_format)
    storage_options = [{"chunks": chunk} for chunk in chunks]
    ome_zarr_format = get_ome_zarr_format(raster_format)
    dask_delayed = write_multi_scale_ngff(
        pyramid=data,
        group=group,
        fmt=ome_zarr_format,
        axes=parsed_axes,
        coordinate_transformations=None,
        storage_options=storage_options,
        **metadata,
        compute=False,
    )
    # Compute all pyramid levels at once to allow Dask to optimize the computational graph.
    da.compute(*dask_delayed)

    trans_group = group["labels"][element_name] if raster_type == "labels" else group
    overwrite_coordinate_transformations_raster(
        group=trans_group,
        transformations=transformations,
        axes=tuple(input_axes),
        raster_format=raster_format,
    )


def write_image(
    image: DataArray | DataTree,
    group: zarr.Group,
    name: str,
    element_format: RasterFormatType = CurrentRasterFormat(),
    storage_options: JSONDict | list[JSONDict] | None = None,
    **metadata: str | JSONDict | list[JSONDict],
) -> None:
    _write_raster(
        raster_type="image",
        raster_data=image,
        group=group,
        name=name,
        raster_format=element_format,
        storage_options=storage_options,
        **metadata,
    )


def write_labels(
    labels: DataArray | DataTree,
    group: zarr.Group,
    name: str,
    element_format: RasterFormatType = CurrentRasterFormat(),
    storage_options: JSONDict | list[JSONDict] | None = None,
    label_metadata: JSONDict | None = None,
    **metadata: JSONDict,
) -> None:
    _write_raster(
        raster_type="labels",
        raster_data=labels,
        group=group,
        name=name,
        raster_format=element_format,
        storage_options=storage_options,
        label_metadata=label_metadata,
        **metadata,
    )<|MERGE_RESOLUTION|>--- conflicted
+++ resolved
@@ -35,40 +35,9 @@
 )
 
 
-<<<<<<< HEAD
-def _read_multiscale(store: str | Path, raster_type: Literal["image", "labels"]) -> DataArray | DataTree:
-=======
-def _get_multiscale_nodes(image_nodes: list[Node], nodes: list[Node]) -> list[Node]:
-    """Get nodes with Multiscales spec from a list of nodes.
-
-    The nodes with the Multiscales spec are the nodes used for reading in image and label data. We only have to check
-    the multiscales now, while before we also had to check the label spec. In the new ome-zarr-py though labels can have
-    the Label spec, these do not contain the multiscales anymore used to read the data. They can contain label specific
-    metadata though.
-
-    Parameters
-    ----------
-    image_nodes
-        List of nodes returned from the ome-zarr-py Reader.
-    nodes
-        List to append the nodes with the multiscales spec to.
-
-    Returns
-    -------
-    List of nodes with the multiscales spec.
-    """
-    if len(image_nodes):
-        for node in image_nodes:
-            # Labels are now also Multiscales in newer version of ome-zarr-py
-            if np.any([isinstance(spec, Multiscales) for spec in node.specs]):
-                nodes.append(node)
-    return nodes
-
-
 def _read_multiscale(
     store: str | Path, raster_type: Literal["image", "labels"], reader_format: Format
 ) -> DataArray | DataTree:
->>>>>>> 709bdd83
     assert isinstance(store, str | Path)
     assert raster_type in ["image", "labels"]
 
@@ -178,8 +147,10 @@
 
 
 class MultiscaleReader:
-    def __call__(self, path: str | Path, raster_type: Literal["image", "labels"]) -> DataArray | DataTree:
-        return _read_multiscale(path, raster_type)
+    def __call__(
+        self, path: str | Path, raster_type: Literal["image", "labels"], reader_format: Format
+    ) -> DataArray | DataTree:
+        return _read_multiscale(path, raster_type, reader_format)
 
 
 def _write_raster(

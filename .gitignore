--- conflicted
+++ resolved
@@ -46,9 +46,5 @@
 # version file
 _version.py
 
-<<<<<<< HEAD
-# prettier cache
-=======
 # other
->>>>>>> 98c5cbce
 node_modules/
# Temp files
.DS_Store
*~

# Compiled files
__pycache__/

# Distribution / packaging
/build/
/dist/
/*.egg-info/

# Tests and coverage
/.pytest_cache/
/.cache/
/data/

# docs
/docs/generated/
/docs/_build/

# IDEs
/.idea/
.vscode

# data
spatialdata-sandbox
<<<<<<< HEAD
*.zarr
=======
*.zarr/
>>>>>>> 7e82f0c2
<|MERGE_RESOLUTION|>--- conflicted
+++ resolved
@@ -25,8 +25,4 @@
 
 # data
 spatialdata-sandbox
-<<<<<<< HEAD
-*.zarr
-=======
-*.zarr/
->>>>>>> 7e82f0c2
+*.zarr/
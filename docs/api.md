# API

```{eval-rst}
.. module:: spatialdata
```

## SpatialData

The `SpatialData` class.

```{eval-rst}
.. autosummary::
    :toctree: generated

    SpatialData
```

## Operations

Operations on `SpatialData` objects.

```{eval-rst}
.. autosummary::
    :toctree: generated

    bounding_box_query
    polygon_query
    get_values
    get_extent
<<<<<<< HEAD
    join_sdata_spatialelement_table
    match_element_to_table
=======
    get_centroids
>>>>>>> 0c7293bc
    match_table_to_element
    concatenate
    transform
    rasterize
    aggregate
```

### Operations Utilities

```{eval-rst}
.. autosummary::
    :toctree: generated

    unpad_raster
    are_extents_equal
```

## Models

The elements (building-blocks) that consitute `SpatialData`.

```{eval-rst}
.. currentmodule:: spatialdata.models

.. autosummary::
    :toctree: generated

    Image2DModel
    Image3DModel
    Labels2DModel
    Labels3DModel
    ShapesModel
    PointsModel
    TableModel
```

### Models Utilities

```{eval-rst}
.. currentmodule:: spatialdata.models

.. autosummary::
    :toctree: generated

    get_model
    SpatialElement
    get_axes_names
    get_spatial_axes
    points_geopandas_to_dask_dataframe
    points_dask_dataframe_to_geopandas
```

## Transformations

The transformations that can be defined between elements and coordinate systems in `SpatialData`.

```{eval-rst}
.. currentmodule:: spatialdata.transformations

.. autosummary::
    :toctree: generated

    BaseTransformation
    Identity
    MapAxis
    Translation
    Scale
    Affine
    Sequence
```

### Transformations Utilities

```{eval-rst}
.. currentmodule:: spatialdata.transformations

.. autosummary::
    :toctree: generated

    get_transformation
    set_transformation
    remove_transformation
    get_transformation_between_coordinate_systems
    get_transformation_between_landmarks
    align_elements_using_landmarks
    remove_transformations_to_coordinate_system
```

## DataLoader

```{eval-rst}
.. currentmodule:: spatialdata.dataloader

.. autosummary::
    :toctree: generated

    ImageTilesDataset
```

## Input/Output

```{eval-rst}
.. currentmodule:: spatialdata

.. autosummary::
    :toctree: generated

    read_zarr
    save_transformations
    get_dask_backing_files
```<|MERGE_RESOLUTION|>--- conflicted
+++ resolved
@@ -27,12 +27,9 @@
     polygon_query
     get_values
     get_extent
-<<<<<<< HEAD
     join_sdata_spatialelement_table
     match_element_to_table
-=======
     get_centroids
->>>>>>> 0c7293bc
     match_table_to_element
     concatenate
     transform

[build-system]
build-backend = "flit_core.buildapi"
requires = [
    "flit_core >=3.4,<4",
    "importlib_metadata>=0.7; python_version < '3.8'",
]


[project]
name = "spatialdata"
description = "Spatial data format."
authors = [
    {name = "scverse"},
]
maintainers = [
    {name = "scverse", email = "giov.pll@gmail.com"},
]
urls.Documentation = "https://spatialdata.readthedocs.io/"
urls.Source = "https://github.com/scverse/spatialdata.git"
urls.Home-page = "https://github.com/scverse/spatialdata.git"
version = "0.0.1.dev0"
requires-python = ">=3.8"
license = {file = "LICENSE"}
readme = "README.md"
dependencies = [
    "anndata",
    "numpy",
    "xarray",
    "zarr",
    "ome_zarr",
    "spatial_image",
    "multiscale_spatial_image",
    "xarray-schema",
    "geopandas",
<<<<<<< HEAD
    "shapely==2.0rc1",
    "pandera",
    "rich",
    "pytest"
=======
    "pandera",
    "shapely==2.0rc1",
    "rich",
>>>>>>> d4977995
]

[project.optional-dependencies]
dev = [
    # dev version generation
    "bump2version",
]
doc = [
    "sphinx>=4",
    "furo",
    "myst-parser",
    "sphinxcontrib-bibtex>=1.0.0",
    "scanpydoc[typehints]>=0.7.4",
    # For notebooks
    "nbsphinx",
    "ipython>=8.3.0"
]
test = [
    "pytest",
    "pytest-cov",
]

[tool.coverage.run]
source = ["spatialdata"]
omit = [
    "**/test_*.py",
]

[tool.pytest.ini_options]
testpaths = ["tests"]
xfail_strict = true
addopts = [
#    "-Werror",  # if 3rd party libs raise DeprecationWarnings, just use filterwarnings below
    "--import-mode=importlib",  # allow using test files with same name
]
# info on how to use this https://stackoverflow.com/questions/57925071/how-do-i-avoid-getting-deprecationwarning-from-inside-dependencies-with-pytest
filterwarnings = [
    #     "ignore:.*U.*mode is deprecated:DeprecationWarning",
]

[tool.isort]
include_trailing_comma = true
multi_line_output = 3
profile = "black"
skip_glob = ["docs/*"]

[tool.black]
line-length = 120
target-version = ['py38']
include = '\.pyi?$'
exclude = '''
(
  /(
      \.eggs
    | \.git
    | \.hg
    | \.mypy_cache
    | \.tox
    | \.venv
    | _build
    | buck-out
    | build
    | dist
  )/
)
'''

[tool.jupytext]
formats = "ipynb,md"<|MERGE_RESOLUTION|>--- conflicted
+++ resolved
@@ -32,16 +32,9 @@
     "multiscale_spatial_image",
     "xarray-schema",
     "geopandas",
-<<<<<<< HEAD
-    "shapely==2.0rc1",
-    "pandera",
-    "rich",
-    "pytest"
-=======
     "pandera",
     "shapely==2.0rc1",
     "rich",
->>>>>>> d4977995
 ]
 
 [project.optional-dependencies]

"""This file contains models and schema for SpatialData"""
import copy
import json
from collections.abc import Mapping, Sequence
from functools import singledispatchmethod
from pathlib import Path
from typing import TYPE_CHECKING, Any, Literal, Optional, Union

import numpy as np
import pandas as pd
import pyarrow as pa
from anndata import AnnData
from dask.array.core import Array as DaskArray
from dask.array.core import from_array
from geopandas import GeoDataFrame, GeoSeries
from multiscale_spatial_image import to_multiscale
from multiscale_spatial_image.multiscale_spatial_image import MultiscaleSpatialImage
from multiscale_spatial_image.to_multiscale.to_multiscale import Methods
from numpy.typing import ArrayLike, NDArray
from pandas.api.types import is_categorical_dtype
from scipy.sparse import csr_matrix
from shapely._geometry import GeometryType
from shapely.geometry import MultiPolygon, Polygon
from shapely.geometry.collection import GeometryCollection
from shapely.io import from_geojson, from_ragged_array
from spatial_image import SpatialImage, to_spatial_image
from tqdm import tqdm
from xarray import DataArray
from xarray_schema.components import (
    ArrayTypeSchema,
    AttrSchema,
    AttrsSchema,
    DimsSchema,
)
from xarray_schema.dataarray import DataArraySchema

from spatialdata._core.coordinate_system import CoordinateSystem
from spatialdata._core.core_utils import (
    TRANSFORM_KEY,
    C,
    SpatialElement,
    X,
    Y,
    Z,
    get_default_coordinate_system,
    get_dims,
    set_transform,
)
from spatialdata._core.transformations import (
    Affine,
    BaseTransformation,
    ByDimension,
    Identity,
    MapAxis,
)
from spatialdata._core.transformations import Sequence as SequenceTransformation
from spatialdata._logging import logger

# Types
Chunks_t = Union[
    int,
    tuple[int, ...],
    tuple[tuple[int, ...], ...],
    Mapping[Any, Union[None, int, tuple[int, ...]]],
]
ScaleFactors_t = Sequence[Union[dict[str, int], int]]

Transform_s = AttrSchema(BaseTransformation, None)

__all__ = [
    "Labels2DModel",
    "Labels3DModel",
    "Image2DModel",
    "Image3DModel",
    "PolygonsModel",
    "ShapesModel",
    "PointsModel",
    "TableModel",
]


def _parse_transform(element: SpatialElement, transform: Optional[BaseTransformation] = None) -> SpatialElement:
    # if input and output coordinate systems are not specified by the user, we try to infer them. If it's logically
    # not possible to infer them, an exception is raised.
    t: BaseTransformation
    if transform is None:
        t = Identity()
    else:
        t = transform
    if t.input_coordinate_system is None:
        dims = get_dims(element)
        t.input_coordinate_system = get_default_coordinate_system(dims)
    if t.output_coordinate_system is None:
        t.output_coordinate_system = SequenceTransformation._inferring_cs_infer_output_coordinate_system(t)

    # this function is to comply with mypy since we could call .axes_names on the wrong type
    def _get_axes_names(cs: Optional[Union[str, CoordinateSystem]]) -> tuple[str, ...]:
        assert isinstance(cs, CoordinateSystem)
        return cs.axes_names

    # determine if we are in the 2d case or 3d case and determine the coordinate system we want to map to (basically
    # we want both the spatial dimensions and c). If the output coordinate system of the transformation t is not
    # matching, compose the transformation with an appropriate transformation to map to the correct coordinate system
    if Z in _get_axes_names(t.output_coordinate_system):
        mapper_output_coordinate_system = get_default_coordinate_system((C, Z, Y, X))
    else:
        # if we are in the 3d case but the element does not contain the Z dimension, it's up to the user to specify
        # the correct coordinate transformation and output coordinate system
        mapper_output_coordinate_system = get_default_coordinate_system((C, Y, X))
    combined: BaseTransformation
    assert isinstance(t.output_coordinate_system, CoordinateSystem)
    assert isinstance(mapper_output_coordinate_system, CoordinateSystem)

    # patch to be removed when this function is refactored to address https://github.com/scverse/spatialdata/issues/39
    cs1 = copy.deepcopy(t.output_coordinate_system)
    cs2 = copy.deepcopy(mapper_output_coordinate_system)
    for ax1, ax2 in zip(cs1._axes, cs2._axes):
        ax1.unit = None
        ax2.unit = None

    if cs1._axes != cs2._axes:
        mapper_input_coordinate_system = t.output_coordinate_system
        assert C not in _get_axes_names(mapper_input_coordinate_system)
        any_axis_cs = get_default_coordinate_system((_get_axes_names(t.input_coordinate_system)[0],))
        c_cs = get_default_coordinate_system((C,))
        mapper = ByDimension(
            transformations=[
                MapAxis(
                    {ax: ax for ax in _get_axes_names(t.input_coordinate_system)},
                    input_coordinate_system=t.input_coordinate_system,
                    output_coordinate_system=t.input_coordinate_system,
                ),
                Affine(
                    np.array([[0, 0], [0, 1]]),
                    input_coordinate_system=any_axis_cs,
                    output_coordinate_system=c_cs,
                ),
            ],
            input_coordinate_system=mapper_input_coordinate_system,
            output_coordinate_system=mapper_output_coordinate_system,
        )
        combined = SequenceTransformation(
            [t, mapper],
            input_coordinate_system=t.input_coordinate_system,
            output_coordinate_system=mapper_output_coordinate_system,
        )
    else:
        combined = t
    # test that all il good by checking that we can compute an affine matrix from this
    try:
        _ = combined.to_affine().affine
    except Exception as e:  # noqa: B902
        # debug
        logger.debug("Error while trying to compute affine matrix from transformation: ")
        from pprint import pprint

        pprint(combined.to_dict())
        raise e

    # finalize
    new_element = set_transform(element, combined)
    return new_element


class RasterSchema(DataArraySchema):
    """Base schema for raster data."""

    @classmethod
    def parse(
        cls,
        data: ArrayLike,
        dims: Optional[Sequence[str]] = None,
        transform: Optional[BaseTransformation] = None,
        multiscale_factors: Optional[ScaleFactors_t] = None,
        method: Optional[Methods] = None,
        chunks: Optional[Chunks_t] = None,
        **kwargs: Any,
    ) -> Union[SpatialImage, MultiscaleSpatialImage]:
        """
        Validate (or parse) raster data.

        Parameters
        ----------
        data
            Data to validate.
        dims
            Dimensions of the data.
        transform
            Transformation to apply to the data.
        multiscale_factors
            Scale factors to apply for multiscale.
            If not None, a :class:`multiscale_spatial_image.multiscale_spatial_image.MultiscaleSpatialImage` is returned.
        method
            Method to use for multiscale.
        chunks
            Chunks to use for dask array.

        Returns
        -------
        :class:`spatial_image.SpatialImage` or
        :class:`multiscale_spatial_image.multiscale_spatial_image.MultiscaleSpatialImage`.
        """
        # check if dims is specified and if it has correct values

        # if dims is specified inside the data, get the value of dims from the data
        if isinstance(data, DataArray) or isinstance(data, SpatialImage):
            if not isinstance(data.data, DaskArray):  # numpy -> dask
                data.data = from_array(data.data)
            if dims is not None:
                if dims != data.dims:
                    raise ValueError(
                        f"`dims`: {dims} does not match `data.dims`: {data.dims}, please specify the dims only once."
                    )
                else:
                    logger.info("`dims` is specified redundantly: found also inside `data`")
            else:
                dims = data.dims
            _reindex = lambda d: d

        elif isinstance(data, np.ndarray) or isinstance(data, DaskArray):
            if not isinstance(data, DaskArray):  # numpy -> dask
                data = from_array(data)
            if dims is None:
                dims = cls.dims.dims
                logger.info(f"`dims` is set to: {dims}")
            else:
                if len(set(dims).symmetric_difference(cls.dims.dims)) > 0:
                    raise ValueError(f"Wrong `dims`: {dims}. Expected {cls.dims.dims}.")
            _reindex = lambda d: dims.index(d)  # type: ignore[union-attr]
        else:
            raise ValueError(f"Unsupported data type: {type(data)}.")

        # transpose if possible
        if dims != cls.dims.dims:
            try:
                data = data.transpose(*[_reindex(d) for d in cls.dims.dims])
                logger.info(f"Transposing `data` of type: {type(data)} to {cls.dims.dims}.")
            except ValueError:
                raise ValueError(f"Cannot transpose arrays to match `dims`: {dims}. Try to reshape `data` or `dims`.")

        data = to_spatial_image(array_like=data, dims=cls.dims.dims, **kwargs)
        if TYPE_CHECKING:
            assert isinstance(data, SpatialImage)
        # TODO(giovp): drop coordinates for now until solution with IO.
        data = data.drop(data.coords.keys())
        _parse_transform(data, transform)
        if multiscale_factors is not None:
            data = to_multiscale(
                data,
                scale_factors=multiscale_factors,
                method=method,
                chunks=chunks,
            )
<<<<<<< HEAD
            _parse_transform(data, transform)
        if TYPE_CHECKING:
            assert isinstance(data, SpatialImage) or isinstance(data, MultiscaleSpatialImage)
=======
>>>>>>> 3735937e
        return data

    def validate(self, data: Union[SpatialImage, MultiscaleSpatialImage]) -> None:
        if isinstance(data, SpatialImage):
            super().validate(data)
        elif isinstance(data, MultiscaleSpatialImage):
            name = {list(data[i].data_vars.keys())[0] for i in data.keys()}
            if len(name) > 1:
                raise ValueError(f"Wrong name for datatree: {name}.")
            name = list(name)[0]
            for d in data:
                super().validate(data[d][name])


class Labels2DModel(RasterSchema):
    dims = DimsSchema((Y, X))
    array_type = ArrayTypeSchema(DaskArray)
    attrs = AttrsSchema({"transform": Transform_s})

    def __init__(self, *args: Any, **kwargs: Any) -> None:
        super().__init__(
            dims=self.dims,
            array_type=self.array_type,
            attrs=self.attrs,
            *args,
            **kwargs,
        )


class Labels3DModel(RasterSchema):
    dims = DimsSchema((Z, Y, X))
    array_type = ArrayTypeSchema(DaskArray)
    attrs = AttrsSchema({"transform": Transform_s})

    def __init__(self, *args: Any, **kwargs: Any) -> None:
        super().__init__(
            dims=self.dims,
            array_type=self.array_type,
            attrs=self.attrs,
            *args,
            **kwargs,
        )


class Image2DModel(RasterSchema):
    dims = DimsSchema((C, Y, X))
    array_type = ArrayTypeSchema(DaskArray)
    attrs = AttrsSchema({"transform": Transform_s})

    def __init__(self, *args: Any, **kwargs: Any) -> None:
        super().__init__(
            dims=self.dims,
            array_type=self.array_type,
            attrs=self.attrs,
            *args,
            **kwargs,
        )


class Image3DModel(RasterSchema):
    dims = DimsSchema((C, Z, Y, X))
    array_type = ArrayTypeSchema(DaskArray)
    attrs = AttrsSchema({"transform": Transform_s})

    def __init__(self, *args: Any, **kwargs: Any) -> None:
        super().__init__(
            dims=self.dims,
            array_type=self.array_type,
            attrs=self.attrs,
            *args,
            **kwargs,
        )


# TODO: should check for columns be strict?
# TODO: validate attrs for transform.
class PolygonsModel:
    GEOMETRY_KEY = "geometry"
    ATTRS_KEY = "spatialdata_attrs"
    GEOS_KEY = "geos"
    TYPE_KEY = "type"
    NAME_KEY = "name"
    TRANSFORM_KEY = "transform"

    @classmethod
    def validate(cls, data: GeoDataFrame) -> None:
        if cls.GEOMETRY_KEY not in data:
            raise KeyError(f"GeoDataFrame must have a column named `{cls.GEOMETRY_KEY}`.")
        if not isinstance(data[cls.GEOMETRY_KEY], GeoSeries):
            raise ValueError(f"Column `{cls.GEOMETRY_KEY}` must be a GeoSeries.")
        if not isinstance(data[cls.GEOMETRY_KEY].values[0], Polygon) and not isinstance(
            data[cls.GEOMETRY_KEY].values[0], MultiPolygon
        ):
            # TODO: should check for all values?
            raise ValueError(f"Column `{cls.GEOMETRY_KEY}` must contain Polygon or MultiPolygon objects.")
        if cls.TRANSFORM_KEY not in data.attrs:
            raise ValueError(f":class:`geopandas.GeoDataFrame` does not contain `{TRANSFORM_KEY}`.")

    @singledispatchmethod
    @classmethod
    def parse(cls, data: Any, **kwargs: Any) -> GeoDataFrame:
        raise NotImplementedError()

    @parse.register(np.ndarray)
    @classmethod
    def _(
        cls,
        data: np.ndarray,  # type: ignore[type-arg]
        offsets: tuple[np.ndarray, ...],  # type: ignore[type-arg]
        geometry: Literal[3, 6],  # [GeometryType.POLYGON, GeometryType.MULTIPOLYGON]
        transform: Optional[Any] = None,
        **kwargs: Any,
    ) -> GeoDataFrame:

        geometry = GeometryType(geometry)
        data = from_ragged_array(geometry, data, offsets)
        geo_df = GeoDataFrame({"geometry": data})
        _parse_transform(geo_df, transform)
        cls.validate(geo_df)
        return geo_df

    @parse.register(str)
    @parse.register(Path)
    @classmethod
    def _(
        cls,
        data: str,
        transform: Optional[Any] = None,
        **kwargs: Any,
    ) -> GeoDataFrame:
        data = Path(data) if isinstance(data, str) else data  # type: ignore[assignment]
        if TYPE_CHECKING:
            assert isinstance(data, Path)

        gc: GeometryCollection = from_geojson(data.read_bytes())
        if not isinstance(gc, GeometryCollection):
            raise ValueError(f"`{data}` does not contain a `GeometryCollection`.")
        geo_df = GeoDataFrame({"geometry": gc.geoms})
        _parse_transform(geo_df, transform)
        cls.validate(geo_df)
        return geo_df

    @parse.register(GeoDataFrame)
    @classmethod
    def _(
        cls,
        data: GeoDataFrame,
        transform: Optional[Any] = None,
        **kwargs: Any,
    ) -> GeoDataFrame:

        _parse_transform(data, transform)
        cls.validate(data)
        return data


class ShapesModel:
    COORDS_KEY = "spatial"
    ATTRS_KEY = "spatialdata_attrs"
    TYPE_KEY = "type"
    SIZE_KEY = "size"
    TRANSFORM_KEY = "transform"

    @classmethod
    def validate(cls, data: AnnData) -> None:
        if cls.COORDS_KEY not in data.obsm:
            raise ValueError(f":attr:`anndata.AnnData.obsm` does not contain shapes coordinates `{cls.COORDS_KEY}`.")
        if cls.TRANSFORM_KEY not in data.uns:
            raise ValueError(f":attr:`anndata.AnnData.uns` does not contain `{cls.TRANSFORM_KEY}`.")
        if cls.ATTRS_KEY not in data.uns:
            raise ValueError(f":attr:`anndata.AnnData.uns` does not contain `{cls.ATTRS_KEY}`.")
        if cls.TYPE_KEY not in data.uns[cls.ATTRS_KEY]:
            raise ValueError(f":attr:`anndata.AnnData.uns[`{cls.ATTRS_KEY}`]` does not contain `{cls.TYPE_KEY}`.")
        if cls.SIZE_KEY not in data.obs:
            raise ValueError(f":attr:`anndata.AnnData.obs` does not contain `{cls.SIZE_KEY}`.")

    @classmethod
    def parse(
        cls,
        coords: np.ndarray,  # type: ignore[type-arg]
        shape_type: Literal["Circle", "Square"],
        shape_size: Union[float, Sequence[float]],
        transform: Optional[Any] = None,
        **kwargs: Any,
    ) -> AnnData:
        """
        Parse shape data into SpatialData.

        Parameters
        ----------
        coords
            Coordinates of shapes.
        shape_type
            Type of shape.
        shape_size
            Size of shape.
        transform
            Transform of shape.
        kwargs
            Additional arguments for shapes.

        Returns
        -------
        :class:`anndata.AnnData` formatted for shapes elements.
        """
        if isinstance(shape_size, list):
            if len(shape_size) != len(coords):
                raise ValueError("Length of `shape_size` must match length of `coords`.")
        shape_size_ = np.repeat(shape_size, len(coords)) if isinstance(shape_size, float) else shape_size
        adata = AnnData(
            None,
            obs=pd.DataFrame({cls.SIZE_KEY: shape_size_}, index=map(str, np.arange(coords.shape[0]))),
            **kwargs,
        )
        adata.obsm[cls.COORDS_KEY] = coords

        _parse_transform(adata, transform)
        adata.uns[cls.ATTRS_KEY] = {cls.TYPE_KEY: shape_type}
        return adata


class PointsModel:
    GEOMETRY_KEY = "geometry"
    ATTRS_KEY = "spatialdata_attrs"
    GEOS_KEY = "geos"
    TYPE_KEY = "type"
    NAME_KEY = "name"
    TRANSFORM_KEY = "transform"

    @classmethod
    def validate(cls, data: pa.Table) -> None:
        for ax in [X, Y, Z]:
            if ax in data.column_names:
                assert data.schema.field(ax).type in [pa.float32(), pa.float64()]
        try:
            assert data.schema.metadata is not None
            t_bytes = data.schema.metadata[TRANSFORM_KEY.encode("utf-8")]
            BaseTransformation.from_dict(json.loads(t_bytes.decode("utf-8")))
        except Exception as e:  # noqa: B902
            logger.error("cannot parse the transformation from the pyarrow.Table object")
            raise e

    @classmethod
    def parse(
        cls,
        coords: np.ndarray,  # type: ignore[type-arg]
        annotations: Optional[pa.Table] = None,
        transform: Optional[Any] = None,
        supress_categorical_check: bool = False,
        **kwargs: Any,
    ) -> pa.Table:
        if annotations is not None:
            if not supress_categorical_check:
                assert isinstance(annotations, pa.Table)
                # TODO: restore this warning and fix, or TODO(giovp): consider casting to categorical
                # for column in annotations.column_names:
                #     c = annotations[column]
                #     if not isinstance(c.dictionary_encode().type, pa.DictionaryType):
                #         logger.warning(
                #             "detected columns that are not categorical, consider converting it to categorical with "
                #             ".dictionary_encode() to achieve faster performance. Call parse() with "
                #             "suppress_categorical_check=True to hide this warning"
                #         )
        assert len(coords.shape) == 2
        ndim = coords.shape[1]
        axes = [X, Y, Z][:ndim]
        table = pa.Table.from_arrays([pa.array(coords[:, i].flatten()) for i in range(coords.shape[1])], names=axes)
        if annotations is not None:
            for column in annotations.column_names:
                if column in [X, Y, Z]:
                    raise ValueError(f"Column name {column} is reserved for coordinates.")
                table = table.append_column(column, annotations[column])
        new_table = _parse_transform(table, transform)
        cls.validate(new_table)
        return new_table


class TableModel:
    ATTRS_KEY = "spatialdata_attrs"
    REGION_KEY = "region"
    REGION_KEY_KEY = "region_key"
    INSTANCE_KEY = "instance_key"

    def validate(
        self,
        data: AnnData,
    ) -> AnnData:
        if self.ATTRS_KEY in data.uns:
            attr = data.uns[self.ATTRS_KEY]
            if "region" not in attr:
                raise ValueError("`region` not found in `adata.uns['spatialdata_attr']`.")
            if isinstance(attr["region"], list):
                if "region_key" not in attr:
                    raise ValueError(
                        "`region` is of type `list` but `region_key` not found in `adata.uns['spatialdata_attr']`."
                    )
                if "instance_key" not in attr:
                    raise ValueError("`instance_key` not found in `adata.uns['spatialdata_attr']`.")
            elif isinstance(attr["region"], str):
                assert attr["region_key"] is None
                if "instance_key" not in attr:
                    raise ValueError("`instance_key` not found in `adata.uns['spatialdata_attr']`.")
        return data

    @classmethod
    def parse(
        cls,
        adata: AnnData,
        region: Optional[Union[str, list[str]]] = None,
        region_key: Optional[str] = None,
        instance_key: Optional[str] = None,
        region_values: Optional[Union[str, Sequence[str]]] = None,
        instance_values: Optional[Sequence[Any]] = None,
    ) -> AnnData:
        # either all live in adata.uns or all be passed in as argument
        n_args = sum([region is not None, region_key is not None, instance_key is not None])
        if n_args > 0:
            if cls.ATTRS_KEY in adata.uns:
                raise ValueError(
                    f"Either pass `{cls.REGION_KEY}`, `{cls.REGION_KEY_KEY}` and `{cls.INSTANCE_KEY}` as arguments or have them in `adata.uns['{cls.ATTRS_KEY}']`."
                )
        elif cls.ATTRS_KEY in adata.uns:
            attr = adata.uns[cls.ATTRS_KEY]
            region = attr[cls.REGION_KEY]
            region_key = attr[cls.REGION_KEY_KEY]
            instance_key = attr[cls.INSTANCE_KEY]

        if isinstance(region, str):
            if region_key is not None:
                raise ValueError(
                    f"If `{cls.REGION_KEY}` is of type `str`, `{cls.REGION_KEY_KEY}` must be `None` as it is redundant."
                )
            if region_values is not None:
                raise ValueError(
                    f"If `{cls.REGION_KEY}` is of type `str`, `region_values` must be `None` as it is redundant."
                )
            if instance_key is None:
                raise ValueError("`instance_key` must be provided if `region` is of type `List`.")
        elif isinstance(region, list):
            if region_key is None:
                raise ValueError(f"`{cls.REGION_KEY_KEY}` must be provided if `{cls.REGION_KEY}` is of type `List`.")
            if not adata.obs[region_key].isin(region).all():
                raise ValueError(f"`adata.obs[{region_key}]` values do not match with `{cls.REGION_KEY}` values.")
            if not is_categorical_dtype(adata.obs[region_key]):
                logger.warning(f"Converting `{cls.REGION_KEY_KEY}: {region_key}` to categorical dtype.")
                adata.obs[region_key] = pd.Categorical(adata.obs[region_key])
            if instance_key is None:
                raise ValueError("`instance_key` must be provided if `region` is of type `List`.")
        else:
            if region is not None:
                raise ValueError(f"`{cls.REGION_KEY}` must be of type `str` or `List`.")

        # TODO: check for `instance_key` values?
        attr = {"region": region, "region_key": region_key, "instance_key": instance_key}
        adata.uns[cls.ATTRS_KEY] = attr

        # TODO(giovp): do we really need to support this?
        if region_values is not None:
            if region_key in adata.obs:
                raise ValueError(
                    f"this annotation table already contains the {region_key} ({cls.REGION_KEY_KEY}) column"
                )
            assert isinstance(region_values, str) or len(adata) == len(region_values)
            adata.obs[region_key] = region_values
        if instance_values is not None:
            if instance_key in adata.obs:
                raise ValueError(
                    f"this annotation table already contains the {instance_key} ({cls.INSTANCE_KEY}) column"
                )
            assert len(adata) == len(instance_values)
            adata.obs[instance_key] = instance_values
        return adata


# TODO: consider removing if we settle with geodataframe
def _sparse_matrix_from_assignment(
    n_obs: int, var_names: Union[list[str], ArrayLike], assignment: pd.Series
) -> csr_matrix:
    """Create a sparse matrix from an assignment array."""
    data: NDArray[np.bool_] = np.ones(len(assignment), dtype=bool)
    row = np.arange(len(assignment))
    # if type(var_names) == np.ndarray:
    #     assert len(var_names.shape) == 1
    #     col = np.array([np.where(var_names == p)[0][0] for p in assignment])
    if type(var_names) == list:
        # naive way, slow
        # values = []
        # for p in tqdm(assignment, desc='creating sparse matrix'):
        #     values.append(var_names.index(p))
        # col = np.array(values)

        # better way, ~10 times faster
        col = np.full((len(assignment),), np.nan)
        # tqdm not needed as a dependency if this function is removed
        for cat in tqdm(assignment.cat.categories, desc="creating sparse matrix"):
            value = var_names.index(cat)
            col[assignment == cat] = value
        assert np.sum(np.isnan(col)) == 0
    else:
        raise TypeError(f"var_names must be either np.array or List, but got {type(var_names)}")
    sparse = csr_matrix((data, (row, col)), shape=(n_obs, len(var_names)))
    return sparse<|MERGE_RESOLUTION|>--- conflicted
+++ resolved
@@ -251,12 +251,7 @@
                 method=method,
                 chunks=chunks,
             )
-<<<<<<< HEAD
             _parse_transform(data, transform)
-        if TYPE_CHECKING:
-            assert isinstance(data, SpatialImage) or isinstance(data, MultiscaleSpatialImage)
-=======
->>>>>>> 3735937e
         return data
 
     def validate(self, data: Union[SpatialImage, MultiscaleSpatialImage]) -> None:

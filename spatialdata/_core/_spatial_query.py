--- conflicted
+++ resolved
@@ -268,7 +268,6 @@
     return requested_images
 
 
-<<<<<<< HEAD
 @singledispatch
 def bounding_box_query(
     element: Union[SpatialElement, SpatialData],
@@ -332,45 +331,11 @@
         axes=intrinsic_axes,
     )
     points_in_intrinsic_bounding_box = points.loc[in_intrinsic_bounding_box]
-=======
-def _bounding_box_query_shapes(shapes_table: GeoDataFrame, request: BoundingBoxRequest) -> GeoDataFrame:
-    """Perform a spatial bounding box query on a shapes element.
-
-    Parameters
-    ----------
-    shapes_table
-        The shapes element to perform the query on.
-    request
-        The request for the query.
-
-    Returns
-    -------
-    The shapes contained within the specified bounding box.
-    """
-    # get the polygon bounding boxes
-    shapes_min_column_keys = [f"min{axis}" for axis in request.axes]
-    shapes_min_coordinates = shapes_table.bounds[shapes_min_column_keys].values
-
-    shapes_max_column_keys = [f"max{axis}" for axis in request.axes]
-    shapes_max_coordinates = shapes_table.bounds[shapes_max_column_keys].values
-
-    # check that the min coordinates are inside the bounding box
-    min_inside = np.all(request.min_coordinate < shapes_min_coordinates, axis=1)
-
-    # check that the max coordinates are inside the bounding box
-    max_inside = np.all(request.max_coordinate > shapes_max_coordinates, axis=1)
-
-    # shapes inside the bounding box satisfy both
-    shapes_inside = np.logical_and(min_inside, max_inside)
-
-    return shapes_table.loc[shapes_inside]
->>>>>>> 38c661c7
 
     if in_intrinsic_bounding_box.sum() == 0:
         # if there aren't any points, just return
         return None
 
-<<<<<<< HEAD
     # we have to reset the index since we have subset
     # https://stackoverflow.com/questions/61395351/how-to-reset-index-on-concatenated-dataframe-in-dask
     points_in_intrinsic_bounding_box = points_in_intrinsic_bounding_box.assign(idx=1)
@@ -418,17 +383,4 @@
 
     bounding_box_non_axes_aligned = Polygon(intrinsic_bounding_box_corners)
     queried = polygons[polygons.geometry.within(bounding_box_non_axes_aligned)]
-    return queried
-=======
-def _bounding_box_query_shapes_dict(
-    shapes_dict: dict[str, GeoDataFrame], request: BoundingBoxRequest
-) -> dict[str, GeoDataFrame]:
-    requested_shapes = {}
-    for shapes_name, shapes_data in shapes_dict.items():
-        shapes_table = _bounding_box_query_shapes(shapes_data, request)
-        if len(shapes_table) > 0:
-            # do not include elements with no data
-            requested_shapes[shapes_name] = shapes_table
-
-    return requested_shapes
->>>>>>> 38c661c7
+    return queried